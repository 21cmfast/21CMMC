"""Module containing 21CMMC likelihoods."""
import logging
import numpy as np
from cached_property import cached_property
from io import IOBase
from os import path, rename
from pathlib import Path
from powerbox.tools import get_power
from py21cmfast import wrapper as lib
from scipy.interpolate import (
    InterpolatedUnivariateSpline,
    RectBivariateSpline,
    interp1d,
)
from scipy.special import erf

from . import core

loaded_cliks = {}
logger = logging.getLogger("21cmFAST")

np.seterr(invalid="ignore", divide="ignore")


def _ensure_iter(a):
    try:
        iter(a)
        return a
    except TypeError:
        return [a]


def _listify(lst):
    if type(lst) == list:
        return lst
    else:
        return [lst]


class LikelihoodBase(core.ModuleBase):
    """Base class for Likelihoods in 21CMMC."""

    def computeLikelihood(self, model):
        """
        Calculate the likelihood of the instance data given the model.

        Parameters
        ----------
        model : dict
            A dictionary containing all model-dependent quantities required to calculate
            the likelihood. Explicitly, matches the output of :meth:`~reduce_data`.

        Returns
        -------
        lnL : float
            The log-posterior of the given model.
        """
        raise NotImplementedError("The Base likelihood should never be used directly!")

    def reduce_data(self, ctx):
        """
        Perform reduction on raw data (from all cores in the chain).

        This should perform whatever reduction operations are required on the real/mock data to obtain the form used
        directly in the likelihood. That is, keep in mind that this method will be called on mock data produced
        by the core modules in this chain to obtain the static data which is used in the likelihood. In this regard
        it is called, if applicable, once at :meth:`setup()`. For efficiency then, this method should reduce the data
        as far as possible so that no un-necessary calculations are required per-iteration.

        Furthermore, it should be a deterministic calculation.

        Parameters
        ----------
        ctx ; dict-like
            A context filled with model data from all cores in the chain. Specifically, this is the context obtained
            by using the __call__ method of each core in sequence.

        Returns
        -------
        model : dict
            A dictionary containing all reduced quantities required for obtaining the likelihood.
        """
        raise NotImplementedError("The Base likelihood should never be used directly!")

    def _expose_core_parameters(self):
        # Try to get the params out of the core module
        for m in self._cores:
            for k in ["user_params", "flag_options", "cosmo_params", "astro_params"]:
                if hasattr(m, k):
                    if hasattr(self, k) and getattr(self, k) != getattr(m, k):
                        raise ValueError(
                            f"Setup has detected incompatible input parameter dicts in "
                            f"specified cores: {k}"
                        )
                    else:
                        setattr(self, k, getattr(m, k))

    def setup(self):
        """Perform post-init setup."""
        super().setup()

        # Expose user, flag, cosmo, astro params to this likelihood if available.
        self._expose_core_parameters()

    def get_fiducial_model(self):
        """Compute and return a model dictionary at the fiducial set of parameters."""
        ctx = self.chain.build_model_data()
        return self.reduce_data(ctx)


class LikelihoodBaseFile(LikelihoodBase):
    """Base class for likelihoods whose data is read from a file.

    Parameters
    ----------
    datafile : str, optional
        The file(s) from which to read the data. Alternatively, the file to which to
        write the data. Data will *only* be written to the file if `simulate` is
        set to True explicitly.
    noisefile : str, optional
        The file(s) from which to read the noise profile. If not given, no noise is
        used.
    simulate : bool, optional
        Whether to perform a simulation to create the (mock) data (i.e. instead of
        reading from file). Default is False, which prevents the mock data from
        potentially overwriting the `datafile`.
    emulate : bool, optional
        Default is False
    use_data : bool, optional
        Sometimes you may want to construct the likelihood without any data at all.
        Set this to False if this is the case.
    """

    _ignore_attributes = LikelihoodBase._ignore_attributes + ("simulate",)

    def __init__(
        self,
        datafile=None,
        noisefile=None,
        simulate=False,
        emulate=False,
        use_data=True,
    ):
        super().__init__()
        self.datafile = datafile
        self.noisefile = noisefile
        self._use_data = use_data

        # We *always* make the datafile and noisefile a list
        if isinstance(self.datafile, str) or isinstance(self.datafile, IOBase):
            self.datafile = [self.datafile]
        if isinstance(self.noisefile, str) or isinstance(self.noisefile, IOBase):
            self.noisefile = [self.noisefile]

        self._simulate = simulate
        self._emulate = emulate

        self.data = None
        self.noise = None

    def setup(self):
        """Perform post-init setup."""
        super().setup()

        if self._use_data:
            if not self._simulate and not self.datafile and not self._emulate:
                raise ValueError(
                    "Either an existing datafile has to be specified, or simulate or emulate set to True."
                )

            if self._simulate or self._emulate:
                simctx = self.chain.simulate_mock()

            # Read in or simulate the data and noise.
            self.data = (
                self.reduce_data(simctx)
                if (self._simulate or self._emulate)
                else self._read_data()
            )

            # If we can't/won't simulate noise, and no noisefile is provided, assume no
            # noise is necessary.
            # If emulate is True, this part includes the avg emulator error.
            if (hasattr(self, "define_noise") and self._simulate) or self.noisefile:
                self.noise = (
                    self.define_noise(simctx, self.data)
                    if (hasattr(self, "define_noise") and self._simulate)
                    else self._read_noise()
                )

            # Now, if data has been simulated, and a file is provided, write to the file.
            if self.datafile and (self._simulate or self._emulate):
                self._write_data()

            if (
                self.noisefile
                and (self._simulate or self._emulate)
                and hasattr(self, "define_noise")
            ):
                self._write_noise()

    def _read_data(self):
        data = []
        for fl in self.datafile:
            if not path.exists(fl):
                raise FileNotFoundError(
                    "Could not find datafile: {fl}. If you meant to simulate data, set simulate=True.".format(
                        fl=fl
                    )
                )
            else:
                data.append(dict(np.load(fl, allow_pickle=True)))

        return data

    def _read_noise(self):
        if self.noisefile:
            noise = []
            for fl in self.noisefile:
                if not path.exists(fl):
                    msg = ""
                    if hasattr(self, "define_noise"):
                        msg = "If you meant to simulate noise, set simulate=True."

                    raise FileNotFoundError(
                        "Could not find noisefile: {fl}. {msg}".format(fl=fl, msg=msg)
                    )

                else:
                    try:
                        noise.append(dict(np.load(fl, allow_pickle=True)))
                    except ValueError:
                        # TODO: this one is for reading the error covariance matrix, need to better deal with it
                        noise.append(np.load(fl, allow_pickle=True))

            return noise

    def _write_data(self):
        for fl, d in zip(self.datafile, self.data):
            if path.exists(fl):
                logger.warning(
                    "File {fl} already exists. Moving previous version to {fl}.bk".format(
                        fl=fl
                    )
                )
                rename(fl, fl + ".bk")

            np.savez(fl, **d)
            logger.info("Saving data file: {fl}".format(fl=fl))

    def _write_noise(self):
        for fl, d in zip(self.noisefile, self.noise):
            if path.exists(fl):
                logger.warning(
                    "File {fl} already exists. Moving previous version to {fl}.bk".format(
                        fl=fl
                    )
                )
                rename(fl, fl + ".bk")

            np.savez(fl, **d)
            logger.info("Saved noise file: {fl}".format(fl=fl))

    def _check_data_format(self):
        pass

    def _check_noise_format(self):
        pass


class Likelihood1DPowerCoeval(LikelihoodBaseFile):
    r"""
    A Gaussian likelihood for the 1D power spectrum of a coeval cube.

    Requires the :class:`~core.CoreCoevalModule` to be loaded to work, and inherently
    deals with the multiple-redshift cubes which that module produces.


    Parameters
    ----------
    datafile : str, optional
        Path to file containing data. See :class:`LikelihoodBaseFile` for details.
    noisefile : str, optional
        Path to file containing noise data. See :class:`LikelihoodBaseFile` for details.
    n_psbins : int, optional
        The number of bins for the spherically averaged power spectrum. By default
        automatically calculated from the number of cells.
    min_k : float, optional
        The minimum k value at which to compare model and data (units 1/Mpc).
    max_k : float, optional
        The maximum k value at which to compare model and data (units 1/Mpc).
    logk : bool, optional
        Whether the power spectrum bins should be regular in logspace or linear space.
    model_uncertainty : float, optional
        The amount of uncertainty in the modelling, per power spectral bin (as
        fraction of the amplitude).
    error_on_model : bool, optional
        Whether the `model_uncertainty` is applied to the model, or the data.
    ignore_kperp_zero : bool, optional
        Whether to ignore the kperp=0 when generating the power spectrum.
    ignore_kpar_zero : bool, optional
        Whether to ignore the kpar=0 when generating the power spectrum.
    ignore_k_zero : bool, optional
        Whether to ignore the ``|k| = 0`` mode when generating the power spectrum.

    Other Parameters
    ----------------
    \*\*kwargs :
        All other parameters sent to :class:`LikelihoodBaseFile`. In particular,
        ``datafile``, ``noisefile``, ``simulate`` and ``use_data``.

    Notes
    -----
    The ``datafile`` and ``noisefile`` have specific formatting required. Both should be
    `.npz` files. The datafile should have 'k' and 'delta' arrays in it (k-modes in
    1/Mpc and power spectrum respectively) and the noisefile should have 'k' and
    'errs' arrays in it (k-modes and their standard deviations respectively). Note
    that the latter is *almost* the default output of 21cmSense, except that
    21cmSense has k in units of h/Mpc, whereas 21cmFAST/21CMMC use units of 1/Mpc.

    .. warning:: Please ensure that the data/noise is in the correct units for
                 21CMMC, as this class does not automatically convert units!

    To make this more flexible, simply subclass this class, and overwrite the
    :meth:`_read_data` or :meth:`_read_noise` methods, then use that likelihood
    instead of this in your likelihood chain. Both of these functions should return
    dictionaries in which the above entries exist. For example::

        >>> class MyCoevalLikelihood(Likelihood1DPowerCoeval):
        >>>    def _read_data(self):
        >>>        data = np.genfromtxt(self.datafile)
        >>>        return {"k": data[:, 0], "p": data[:, 1]}

    Also note that an extra method, ``define_noise`` may be used to define the noise
    properties dynamically (i.e. without reading it). This method will be called if
    available and simulate=True. It should have the signature
    ``define_noise(self, ctx, model)``, where ``ctx`` is the context with all cores
    having added their data, and ``model`` is the output of the :meth:`simulate`
    method.
    """

    required_cores = ((core.CoreCoevalModule, core.Core21cmEMU),)

    def __init__(
        self,
        n_psbins=None,
        min_k=0.1,
        max_k=1.0,
        logk=True,
        model_uncertainty=0.15,
        error_on_model=True,
        ignore_kperp_zero=True,
        ignore_kpar_zero=False,
        ignore_k_zero=False,
        name="",
        *args,
        **kwargs,
    ):
        super().__init__(*args, **kwargs)

        if (
            self.noisefile
            and self.datafile
            and len(self.datafile) != len(self.noisefile)
        ):
            raise ValueError(
                "If noisefile or datafile are provided, they should have the same number "
                "of files (one for each coeval box)"
            )

        self.n_psbins = n_psbins
        self.min_k = min_k
        self.max_k = max_k
        self.logk = logk
        self.error_on_model = error_on_model
        self.model_uncertainty = model_uncertainty
        self.ignore_k_zero = ignore_k_zero
        self.ignore_kperp_zero = ignore_kperp_zero
        self.ignore_kpar_zero = ignore_kpar_zero
        self.name = name

    def _check_data_format(self):
        for i, d in enumerate(self.data):
            if ("k" not in d and "kwfband8" not in d) or (
                "delta" not in d and "band8" not in d
            ):
                raise ValueError(
                    f"datafile #{i+1} of {len(self.datafile)} has the wrong format."
                )

    def _check_noise_format(self):
        for i, n in enumerate(self.noise):
            if "k" not in n or "errs" not in n:
                raise ValueError(
                    f"noisefile #{i+1} of {len(self.noise)} has the wrong format"
                )

    def setup(self):
        """Perform post-init setup."""
        super().setup()

        # Ensure that there is one dataset and noiseset per redshift.
        if len(self.data) != len(self.redshift):
            raise ValueError(
                "There needs to be one dataset (datafile) for each redshift!"
            )

        if self.noise and len(self.noise) != len(self.redshift):
            raise ValueError(
                "There needs to be one dataset (noisefile) for each redshift!"
            )

        # Check if all data is formatted correctly.
        self._check_data_format()
        if self.noise:
            self._check_noise_format()

    @cached_property
    def data_spline(self):
        """Splines of data power spectra."""
        return [
            InterpolatedUnivariateSpline(d["k"], d["delta"], k=1) for d in self.data
        ]

    @cached_property
    def noise_spline(self):
        """Splines of noise power spectra."""
        if self.noise:
            return [
                InterpolatedUnivariateSpline(n["k"], n["errs"], k=1) for n in self.noise
            ]
        else:
            return None

    @staticmethod
    def compute_power(
        brightness_temp,
        L,
        n_psbins,
        log_bins=True,
        ignore_kperp_zero=True,
        ignore_kpar_zero=False,
        ignore_k_zero=False,
    ):
        """Compute power spectrum from coeval box.

        Parameters
        ----------
        brightness_temp : :class:`py21cmfast.BrightnessTemp` instance
            The brightness temperature coeval box.
        L : float
            Size of the coeval cube along a side, in Mpc.
        n_psbins : int
            Number of power spectrum bins to return.
        log_bins : bool, optional
            Whether the bins are regular in log-space.
        ignore_kperp_zero : bool, optional
            Whether to ignore perpendicular ``k=0`` modes when performing spherical average.
        ignore_kpar_zero : bool, optoinal
            Whether to ignore parallel ``k=0`` modes when performing spherical average.
        ignore_k_zero : bool, optional
            Whether to ignore the ``|k|=0`` mode when performing spherical average.

        Returns
        -------
        power : ndarray
            The power spectrum as a function of k
        k : ndarray
            The centres of the k-bins defining the power spectrum.
        """
        # Determine the weighting function required from ignoring k's.
        k_weights = np.ones(brightness_temp.shape, dtype=int)
        n = k_weights.shape[0]

        if ignore_kperp_zero:
            k_weights[n // 2, n // 2, :] = 0
        if ignore_kpar_zero:
            k_weights[:, :, n // 2] = 0
        if ignore_k_zero:
            k_weights[n // 2, n // 2, n // 2] = 0

        res = get_power(
            brightness_temp,
            boxlength=L,
            bins=n_psbins,
            bin_ave=False,
            get_variance=False,
            log_bins=log_bins,
            k_weights=k_weights,
        )

        res = list(res)
        k = res[1]
        if log_bins:
            k = np.exp((np.log(k[1:]) + np.log(k[:-1])) / 2)
        else:
            k = (k[1:] + k[:-1]) / 2

        res[1] = k
        return res

    @property
    def redshift(self):
        """The redshifts of coeval simulations."""
        if isinstance(self.paired_core, core.Core21cmEMU):
            return self.data[0]["z_bands"]
        else:
            return self.core_primary.redshift

    def computeLikelihood(self, model):
        """Compute the likelihood given a model.

        Parameters
        ----------
        model : list of dict
            A list of dictionaries, one for each redshift. Exactly the output of
            :meth:'reduce_data`.
        """
        if isinstance(self.paired_core, core.Core21cmEMU):
<<<<<<< HEAD
            N = len(model)
=======
            N = model[0]["delta"].shape[0]
>>>>>>> ecb447f1
            if N > 1:
                lnl = np.zeros(N)
            else:
                lnl = 0
            hera_data = self.data[0]
            for i in range(N):
                all_band_keys = []
                for key in list(hera_data.keys()):
                    if "band" in key and "wf" not in key and "k" not in key:
                        all_band_keys.append(key)

                for j, (band, band_key) in enumerate(zip(self.redshift, all_band_keys)):
                    nfields = hera_data[band_key].shape[0]
                    for field in range(nfields):
                        PS_limit_ks = hera_data[band_key][field, :, 0]
                        PS_limit_ks = PS_limit_ks[~np.isnan(PS_limit_ks)]
                        Nkbins = len(PS_limit_ks)
                        PS_limit_vals = hera_data[band_key][field, :Nkbins, 1]
                        PS_limit_vars = hera_data[band_key][field, :Nkbins, 2]

                        kwf_limit_vals = hera_data["kwf" + band_key]
                        Nkwfbins = len(kwf_limit_vals)
                        PS_limit_wfcs = hera_data["wf" + band_key][field, :Nkbins, :]

                        PS_limit_wfcs = PS_limit_wfcs.reshape([Nkbins, Nkwfbins])

                        ModelPS_val = model[i][j]["delta"][:Nkwfbins]

                        ModelPS_val_afterWF = np.dot(PS_limit_wfcs, ModelPS_val)
                        # Include emulator error term if present
                        if "delta_err" in model[i][j].keys():
                            ModelPS_val_1sigma_upper_afterWF = np.dot(
                                PS_limit_wfcs,
                                ModelPS_val + model[i][j]["delta_err"][:Nkwfbins],
                            )
                            ModelPS_val_1sigma_lower_afterWF = np.dot(
                                PS_limit_wfcs,
                                ModelPS_val - model[i][j]["delta_err"][:Nkwfbins],
                            )
                            # The upper and lower errors are very similar usually, so we can just take the mean and use that.
                            mean_err = np.mean(
                                [
                                    ModelPS_val_1sigma_upper_afterWF
                                    - ModelPS_val_afterWF,
                                    ModelPS_val_afterWF
                                    - ModelPS_val_1sigma_lower_afterWF,
                                ],
                                axis=0,
                            )
                            error_val = np.sqrt(
                                PS_limit_vars
                                + (0.2 * ModelPS_val_afterWF) ** 2
                                + (mean_err) ** 2
                            )
                        else:
                            error_val = np.sqrt(
                                PS_limit_vars + (0.2 * ModelPS_val_afterWF) ** 2
                            )
                        if N > 1:
                            lnl[i] += -0.5 * np.sum((ModelPS_val_afterWF - PS_limit_vals)) ** 2 / (error_val**2)
                            
                        else:
                            lnl += (
                                -0.5
                                * np.sum((ModelPS_val_afterWF - PS_limit_vals)) ** 2
                                / (error_val**2)
                            )
        else:
            lnl = 0
            noise = 0
            for i, (m, pd) in enumerate(zip(model, self.data_spline)):
                mask = np.logical_and(m["k"] <= self.max_k, m["k"] >= self.min_k)

                moduncert = (
                    self.model_uncertainty * pd(m["k"][mask])
                    if not self.error_on_model
                    else self.model_uncertainty * m["delta"][mask]
                )

                if self.noise_spline:
                    noise = self.noise_spline[i](m["k"][mask])

                # TODO: if moduncert depends on model, not data, then it should appear
                #  as -0.5 log(sigma^2) term below.
                lnl += -0.5 * np.sum(
                    (m["delta"][mask] - pd(m["k"][mask])) ** 2
                    / (moduncert**2 + noise**2)
                )
        logger.debug("Likelihood computed: {lnl}".format(lnl=lnl))

        return lnl

    def reduce_data(self, ctx):
        """Reduce the data in the context to a list of models (one for each redshift)."""
        if isinstance(self.paired_core, core.Core21cmEMU):
            all_zs = ctx.get("PS_redshifts")
            for z in self.redshift:
                z_idx = np.argmin(abs(z - all_zs))
                k = ctx.get("k")
                data.append(
                    {
                        "k": k,
                        "delta": ctx.get("PS")[z_idx, :] * k**3 / (2 * np.pi**2),
                        "delta_err": ctx.get("PS_err")[z_idx, :],
                    }
                )
        else:
            brightness_temp = ctx.get("brightness_temp")
            data = []

            for bt in brightness_temp:
                power, k = self.compute_power(
                    bt,
                    self.user_params.BOX_LEN,
                    self.n_psbins,
                    log_bins=self.logk,
                    ignore_k_zero=self.ignore_k_zero,
                    ignore_kpar_zero=self.ignore_kpar_zero,
                    ignore_kperp_zero=self.ignore_kperp_zero,
                )
                data.append({"k": k, "delta": power * k**3 / (2 * np.pi**2)})

        return data

    def store(self, model, storage):
        """Save elements of the model to the storage dict.

        Do not use this method -- it is called by the MCMC routine to save data to the
        storage backend.
        """
        # add the power to the written data
        for i, m in enumerate(model):
            storage.update({k + "_z%s" % self.redshift[i]: v for k, v in m.items()})

    @cached_property
    def paired_core(self):
        """The PS core that is paired with this likelihood."""
        paired = []
        for c in self._cores:
            if isinstance(c, core.Core21cmEMU) and c.name == self.name:
                paired.append(c)
            else:
                if isinstance(c, core.CoreCoevalModule) or isinstance(
                    c, core.CoreCoevalModule
                ):
                    paired.append(c)
        if len(paired) > 1:
            raise ValueError(
                "You've got more than one CoreCoevalModule / Core21cmEMU with the same name -- they will overwrite each other!"
            )
        return paired[0]


class Likelihood1DPowerLightcone(Likelihood1DPowerCoeval):
    """
    A likelihood very similar to :class:`Likelihood1DPowerCoeval`, except for a lightcone.

    Since most of the functionality is the same, please see the other documentation for details.
    """

    required_cores = ((core.CoreLightConeModule, core.Core21cmEMU),)

    def __init__(self, *args, datafile="", nchunks=1, **kwargs):
        super().__init__(*args, **kwargs)
        self.nchunks = nchunks
        self.datafile = [datafile] if isinstance(datafile, (str, Path)) else datafile

    @classmethod
    def from_builtin_data(cls, datafile="", **kwargs):
        """Create the class loading in built-in data."""
        datafile = path.join(path.dirname(__file__), "data", datafile + ".npz")

        return cls(datafile=datafile, **kwargs)

    def setup(self):
        """Perform post-init setup."""
        LikelihoodBaseFile.setup(self)
        if isinstance(self.paired_core, core.Core21cmEMU):
            all_keys = np.array(list(self.data[0].keys()))
            m = ["kwf" in i for i in all_keys]
            all_kwfs_keys = all_keys[m]
            self.k = [self.data[0][j] for j in all_kwfs_keys]
            self.k_len = max(len(i) for i in self.k)
        # Ensure that there is one dataset and noiseset per redshift.
        if len(self.data) != self.nchunks:
            raise ValueError(
                "There needs to be one dataset (datafile) for each chunk!!"
            )

        if self.noise and len(self.noise) != self.nchunks:
            raise ValueError(
                "There needs to be one dataset (noisefile) for each chunk!"
            )

        # Check if all data is formatted correctly.
        self._check_data_format()
        if self.noise:
            self._check_noise_format()

    @staticmethod
    def compute_power(
        box,
        length,
        n_psbins,
        log_bins=True,
        ignore_kperp_zero=True,
        ignore_kpar_zero=False,
        ignore_k_zero=False,
    ):
        """Compute power spectrum from coeval box.

        Parameters
        ----------
        box : :class:`py21cmfast.Lightcone` instance
            The lightcone to take the power spectrum of.
        length : 3-tuple
            Size of the lightcone in its 3 dimensions (X,Y,Z)
        n_psbins : int
            Number of power spectrum bins to return.
        log_bins : bool, optional
            Whether the bins are regular in log-space.
        ignore_kperp_zero : bool, optional
            Whether to ignore perpendicular k=0 modes when performing spherical average.
        ignore_kpar_zero : bool, optional
            Whether to ignore parallel k=0 modes when performing spherical average.
        ignore_k_zero : bool, optional
            Whether to ignore the ``|k|=0`` mode when performing spherical average.

        Returns
        -------
        power : ndarray
            The power spectrum as a function of k
        k : ndarray
            The centres of the k-bins defining the power spectrum.
        """
        # Determine the weighting function required from ignoring k's.
        k_weights = np.ones(box.shape, dtype=int)
        n0 = k_weights.shape[0]
        n1 = k_weights.shape[-1]

        if ignore_kperp_zero:
            k_weights[n0 // 2, n0 // 2, :] = 0
        if ignore_kpar_zero:
            k_weights[:, :, n1 // 2] = 0
        if ignore_k_zero:
            k_weights[n0 // 2, n0 // 2, n1 // 2] = 0

        res = get_power(
            box,
            boxlength=length,
            bins=n_psbins,
            bin_ave=False,
            get_variance=False,
            log_bins=log_bins,
            k_weights=k_weights,
        )

        res = list(res)
        k = res[1]
        if log_bins:
            k = np.exp((np.log(k[1:]) + np.log(k[:-1])) / 2)
        else:
            k = (k[1:] + k[:-1]) / 2

        res[1] = k
        return res

    def reduce_data(self, ctx):
        """Reduce the data in the context to a list of models (one for each redshift chunk)."""
        data = []
        if isinstance(self.paired_core, core.Core21cmEMU):
            # Interpolate the data onto the HERA bands and ks
            if len(ctx.get("delta").shape) > 2:
                for j in range(ctx.get("delta").shape[0]):
                    tmp_data = []
                    for i in range(self.redshift.shape[0]):
                        interp_ks = self.k[i]
                        tmp_data.append({
                            "k": interp_ks,
                            "delta": RectBivariateSpline(
                            ctx.get("PS_redshifts"), ctx.get("k"), ctx.get("PS")[j,...]
                        )(self.redshift[i], interp_ks)[0],
                        "delta_err":RectBivariateSpline(
                                ctx.get("PS_redshifts"), ctx.get("k"), ctx.get("PS_err")
                            )(self.redshift[i], interp_ks)[0]})
                    data.append(tmp_data)

            else:
                for i in range(self.redshift.shape[0]):
                    interp_ks = self.k[i]
                    data.append(
                        {
                            "k": interp_ks,
                            "delta": RectBivariateSpline(
                                ctx.get("PS_redshifts"), ctx.get("k"), ctx.get("PS")
                            )(self.redshift[i], interp_ks)[0],
                            "delta_err": RectBivariateSpline(
                                ctx.get("PS_redshifts"), ctx.get("k"), ctx.get("PS_err")
                            )(self.redshift[i], interp_ks)[0],
                        }
                    )

        else:
            brightness_temp = ctx.get("lightcone")
            data = []
            chunk_indices = list(
                range(
                    0,
                    brightness_temp.n_slices,
                    round(brightness_temp.n_slices / self.nchunks),
                )
            )

            if len(chunk_indices) > self.nchunks:
                chunk_indices = chunk_indices[:-1]

            chunk_indices.append(brightness_temp.n_slices)

            for i in range(self.nchunks):
                start = chunk_indices[i]
                end = chunk_indices[i + 1]
                chunklen = (end - start) * brightness_temp.cell_size

                power, k = self.compute_power(
                    brightness_temp.brightness_temp[:, :, start:end],
                    (self.user_params.BOX_LEN, self.user_params.BOX_LEN, chunklen),
                    self.n_psbins,
                    log_bins=self.logk,
                    ignore_kperp_zero=self.ignore_kperp_zero,
                    ignore_kpar_zero=self.ignore_kpar_zero,
                    ignore_k_zero=self.ignore_k_zero,
                )
                data.append({"k": k, "delta": power * k**3 / (2 * np.pi**2)})

        return data

    def store(self, model, storage):
        """Store the model into backend storage."""
        # add the power to the written data
        for i, m in enumerate(model):
            if isinstance(self.paired_core, core.Core21cmEMU):
                if isinstance(m, list):
                    for j, n in enumerate(m):
                        storage.update({k + "_%s" % j: v for k, v in n.items()})
            else:
                storage.update({k + "_%s" % i: v for k, v in m.items()})

    @cached_property
    def paired_core(self):
        """The PS core that is paired with this likelihood."""
        paired = []
        for c in self._cores:
            if (isinstance(c, core.Core21cmEMU) and c.name == self.name) or (
                isinstance(c, core.CoreLightConeModule) and c.name == self.name
            ):
                paired.append(c)
        if len(paired) > 1:
            raise ValueError(
                "You've got more than one CoreCoevalModule / Core21cmEMU with the same name -- they will overwrite each other!"
            )

        return paired[0]


class LikelihoodPlanckPowerSpectra(LikelihoodBase):
    r"""A likelihood template to use Planck power spectrum.

    It makes use of the clik code developed by the planck collaboration.
    Go to the planck legacy archive website to download the code and data and get information: https://pla.esac.esa.int
    You should download the "baseline" data package.
    This likelihood currently supports Planck_lensing, Planck_highl_TTTEEE and Planck_lowl_EE data. Could easily be extended if required.

    Parameters
    ----------
    name_lkl : str
        the planck likelihood to compute. choice: Planck_lensing, Planck_highl_TTTEEE, Planck_lowl_EE
    """

    required_cores = ((core.CoreLightConeModule, core.CoreCMB),)

    def __init__(
        self,
        *args,
        name_lkl=None,
        A_planck_prior_center=1,
        A_planck_prior_variance=0.1,
        **kwargs,
    ):
        super().__init__(*args, **kwargs)
        self.name = name_lkl
        self.A_planck_prior_center = A_planck_prior_center
        self.A_planck_prior_variance = A_planck_prior_variance

        if "Planck_lensing" in self.name:
            self.lensing = True
        else:
            self.lensing = False
        if "Planck_highl_TTTEEE" in self.name:
            self.TTTEEE = True
        else:
            self.TTTEEE = False
        if "Planck_lowl_EE" in self.name:
            self.EE = True
        else:
            self.EE = False
        if not self.TTTEEE and not self.EE and not self.lensing:
            raise AttributeError(
                "I did not understand name %s" % (self.name)
                + " please choose between "
                + "Planck_lensing, Planck_highl_TTTEEE, Planck_lowl_EE"
            )

        self.initialize = True
        if self.initialize:
            self.initialize_clik_and_class(self.name)

    def reduce_data(self, ctx):
        """Get the CMB power spectra and the nuisance parameter A_planck from the coreCMB."""
        cl = ctx.get("cl_cmb")
        A_planck = ctx.get("A_planck", 1)
        data = {"cl_cmb": cl, "A_planck_cmb": A_planck}

        return data

    def computeLikelihood(self, model):
        """
        Compute the likelihood.

        This is the likelihood arising from Planck Lite (2018).

        Parameters
        ----------
        cosmo : contains cosmological observables computed with CLASS
            Exactly the output of CLASS

        Returns
        -------
        lnl : float
            The log-likelihood for the given model.
        """
        cl = model["cl_cmb"]

        if self.lensing:
            # these my_clik * are global variables defined in initialize_clik_and_class.
            my_clik = my_clik_lensing
            my_l_max = my_l_max_lensing
        if self.TTTEEE:
            my_clik = my_clik_TTTEEE
            my_l_max = my_l_max_TTTEEE
        if self.EE:
            my_clik = my_clik_EE
            my_l_max = my_l_max_EE
        if self.lensing:
            try:
                length = len(my_clik.get_lmax())
                tot = np.zeros(
                    np.sum(my_clik.get_lmax())
                    + length
                    + len(my_clik.get_extra_parameter_names())
                )
            # following 3 lines for compatibility with lensing likelihoods of 2013 and before
            # (then, clik.get_lmax() just returns an integer for lensing likelihoods,
            # and the length is always 2 for cl['pp'], cl['tt'])
            except:
                length = 2
                tot = np.zeros(
                    2 * my_l_max + length + len(my_clik.get_extra_parameter_names())
                )
        else:
            length = len(my_clik.get_has_cl())
            tot = np.zeros(
                np.sum(my_clik.get_lmax())
                + length
                + len(my_clik.get_extra_parameter_names())
            )
        #
        # fill with Cl's
        index = 0
        if not self.lensing:
            for i in range(length):
                if my_clik.get_lmax()[i] > -1:
                    for j in range(my_clik.get_lmax()[i] + 1):
                        if i == 0:
                            tot[index + j] = cl["tt"][j]
                        elif i == 1:
                            tot[index + j] = cl["ee"][j]
                        elif i == 2:
                            tot[index + j] = cl["bb"][j]
                        elif i == 3:
                            tot[index + j] = cl["te"][j]
                        elif i == 4:
                            tot[index + j] = 0  # cl['tb'][j] class does not compute tb
                        elif i == 5:
                            tot[index + j] = 0  # cl['eb'][j] class does not compute eb

                    index += my_clik.get_lmax()[i] + 1

        else:
            try:
                for i in range(length):
                    if my_clik.get_lmax()[i] > -1:
                        for j in range(my_clik.get_lmax()[i] + 1):
                            if i == 0:
                                tot[index + j] = cl["pp"][j]
                            elif i == 1:
                                tot[index + j] = cl["tt"][j]
                            elif i == 2:
                                tot[index + j] = cl["ee"][j]
                            elif i == 3:
                                tot[index + j] = cl["bb"][j]
                            elif i == 4:
                                tot[index + j] = cl["te"][j]
                            elif i == 5:
                                tot[
                                    index + j
                                ] = 0  # cl['tb'][j] class does not compute tb
                            elif i == 6:
                                tot[
                                    index + j
                                ] = 0  # cl['eb'][j] class does not compute eb

                        index += my_clik.get_lmax()[i] + 1

            # following 8 lines for compatibility with lensing likelihoods of 2013 and before
            # (then, clik.get_lmax() just returns an integer for lensing likelihoods,
            # and the length is always 2 for cl['pp'], cl['tt'])
            except:
                for i in range(length):
                    for j in range(my_l_max):
                        if i == 0:
                            tot[index + j] = cl["pp"][j]
                        if i == 1:
                            tot[index + j] = cl["tt"][j]
                    index += my_l_max + 1
        # fill with nuisance parameters
        A_planck = model["A_planck_cmb"]
        tot[index] = A_planck
        index += 1

        lkl = my_clik(tot)[0]  # -loglike

        # add nuisance parameter A_planck
        lkl += (
            -0.5
            * ((A_planck - self.A_planck_prior_center) / self.A_planck_prior_variance)
            ** 2
        )

        return lkl

    def initialize_clik_and_class(self, name=None):
        """Initialize clik and class."""
        global my_clik_TTTEEE, my_clik_lensing, my_clik_EE, my_l_max_lensing, my_l_max_EE, my_l_max_TTTEEE
        self.initialize = False

        try:
            import clik

        except ModuleNotFoundError:
            raise ImportError(
                "You must first activate the binaries from the Clik "
                + "distribution. Please run : \n "
                + "]$ source /path/to/clik/bin/clik_profile.sh \n "
                + "and try again."
            )

        my_path = path.join(
            "%s/.ccode/baseline/plc_3.0/low_l/simall/simall_100x143_offlike5_EE_Aplanck_B.clik"
            % path.expanduser("~")
        )
        if not path.isdir(my_path):
            import tarfile
            from astropy.utils.data import download_file

            tarfile.open(
                download_file(
                    "http://pla.esac.esa.int/pla/aio/product-action?COSMOLOGY.FILE_ID=COM_Likelihood_Data-baseline_R3.00.tar.gz",
                )
            ).extractall(path.expanduser("~/.ccode"))

        try:
            if self.lensing:
                my_clik_lensing = clik.clik_lensing(my_path)
                try:
                    my_l_max_lensing = max(my_clik_lensing.get_lmax())
                # following 2 lines for compatibility with lensing likelihoods of 2013 and before
                # (then, clik.get_lmax() just returns an integer for lensing likelihoods;
                # this behavior was for clik versions < 10)
                except:
                    my_l_max_lensing = my_clik_lensing.get_lmax()
            elif self.TTTEEE:
                my_clik_TTTEEE = clik.clik(my_path)
                my_l_max_TTTEEE = max(my_clik_TTTEEE.get_lmax())
            elif self.EE:
                my_clik_EE = clik.clik(my_path)
                my_l_max_EE = max(my_clik_EE.get_lmax())
            else:
                raise AttributeError(
                    f"I did not understand name {name}"
                    + "please choose between"
                    + "Planck_lensing, Planck_highl_TTTEEE, Planck_lowl_EE"
                )
        except AttributeError:
            raise AttributeError(
                "The path to the .clik file for the likelihood "
                "%s was not found where indicated:\n%s\n" % (name, my_path)
                + " Note that the default path to search for it is"
                " one directory above the path['clik'] field. You"
                " can change this behaviour in all the "
                "Planck_something.data, to reflect your local configuration, "
                "or alternatively, move your .clik files to this place."
            )


class LikelihoodPlanck(LikelihoodBase):
    """
    A likelihood which utilises Planck optical depth data.

    In practice, any optical depth measurement (or mock measurement) may be used, by
    defining the class variables ``tau_mean`` and ``tau_sigma``.

    Parameters
    ----------
    tau_mean : float
        Mean for the optical depth constraint.
        By default, it is 0.0569 from Planck 2018 (2006.16828)
    tau_sigma_u : float
        One sigma errors for the optical depth constraint.
        By default, it is 0.0081 from Planck 2018 (2006.16828)
    tau_sigma_l : float
        One sigma errors for the optical depth constraint.
        By default, it is 0.0066 from Planck 2018 (2006.16828)
    """

    required_cores = (
        (core.CoreCoevalModule, core.CoreLightConeModule, core.Core21cmEMU),
    )

    def __init__(
        self,
        *args,
        tau_mean=0.0569,
        tau_sigma_u=0.0073,
        tau_sigma_l=0.0066,
        **kwargs,
    ):
        super().__init__(*args, **kwargs)

        # Mean and one sigma errors for the Planck constraints
        # Cosmology from Planck 2018(https://arxiv.org/abs/2006.16828)
        self.tau_mean = tau_mean
        self.tau_sigma_u = tau_sigma_u
        self.tau_sigma_l = tau_sigma_l

        # Simple linear extrapolation of the redshift range provided by the user, to be
        # able to estimate the optical depth
        self.n_z_interp = 25
        self.z_extrap_min = 5.0
        self.z_extrap_max = 30.0

    def computeLikelihood(self, model):
        """
        Compute the likelihood.

        This is the likelihood arising from Planck (2016)
        (https://arxiv.org/abs/1605.03507).

        Parameters
        ----------
        model : list of dicts
            Exactly the output of :meth:`simulate`.

        Returns
        -------
        lnl : float
            The log-likelihood for the given model.
        """
        tau_sigma_u = np.sqrt(self.tau_sigma_u**2 + 0.5 * model["tau_err"] ** 2)
        tau_sigma_l = np.sqrt(self.tau_sigma_l**2 + 0.5 * model["tau_err"] ** 2)

        lnl = (
            -0.5
            * np.square(self.tau_mean - model["tau"])
            / (
                tau_sigma_u * tau_sigma_l
                + (tau_sigma_u - tau_sigma_l) * (model["tau"] - self.tau_mean)
            )
        )
        logger.debug("Planck Likelihood computed: {lnl}".format(lnl=lnl))
        return lnl

    @property
    def _is_lightcone(self):
        return isinstance(self.core_primary, core.CoreLightConeModule)

    @property
    def _is_emu(self):
        return isinstance(self.core_primary, core.Core21cmEMU)

    def reduce_data(self, ctx):
        """Reduce the data in the context to a model.

        Returns
        -------
        dict :
            Only key is "tau", the optical depth to reionization.
            If the emulator is used, 'tau_err' is the emulator error on tau calculated using compute_tau.
        """
        # Extract relevant info from the context.
        if self._is_emu:
            tau_err = ctx.get("tau_e_err")
            tau_value = ctx.get("tau_e")

        elif self._is_lightcone:
            lc = ctx.get("lightcone")

            redshifts = lc.node_redshifts
            xHI = lc.global_xHI
            tau_err = 0.0

        else:
            redshifts = self.core_primary.redshift
            xHI = [np.mean(x.xH_box) for x in ctx.get("xHI")]
            tau_err = 0.0

        if not self._is_emu:
            if len(redshifts) < 3:
                raise ValueError(
                    "You cannot use the Planck prior likelihood with less than 3 redshifts"
                )

            # Order the redshifts in increasing order
            redshifts, xHI = np.sort(np.array([redshifts, xHI]))

            # The linear interpolation/extrapolation function, taking as input the redshift
            # supplied by the user and the corresponding neutral fractions recovered for
            # the specific EoR parameter set
            neutral_frac_func = InterpolatedUnivariateSpline(redshifts, xHI, k=1)

            # Perform extrapolation
            z_extrap = np.linspace(
                self.z_extrap_min, self.z_extrap_max, self.n_z_interp
            )
            xHI = neutral_frac_func(z_extrap)

            # Ensure that the neutral fraction does not exceed unity, or go negative
            np.clip(xHI, 0, 1, xHI)

            # Set up the arguments for calculating the estimate of the optical depth.
            # Once again, performed using command line code.
            # TODO: not sure if this works.
            tau_value = lib.compute_tau(
                user_params=self.core_primary.user_params,
                cosmo_params=self.core_primary.cosmo_params,
                redshifts=z_extrap,
                global_xHI=xHI,
            )

        return {"tau": tau_value, "tau_err": tau_err}


class LikelihoodNeutralFraction(LikelihoodBase):
    """
    A likelihood based on the measured neutral fraction at a range of redshifts.

    The log-likelihood statistic is a simple chi^2 if the model has xHI > threshold,
    and 0 otherwise.
    """

    required_cores = (
        (
            core.CoreLightConeModule,
            core.CoreCoevalModule,
            core.CoreCMB,
            core.Core21cmEMU,
        ),
    )
    threshold = 0.06

    def __init__(self, redshift=5.9, xHI=0.06, xHI_sigma=0.05):
        """
        Neutral fraction likelihood/prior.

        Note that the default parameters are based on McGreer et al. constraints
        Modelled as a flat, unity prior at x_HI <= 0.06, and a one sided Gaussian at
        x_HI > 0.06 (Gaussian of mean 0.06 and one sigma of 0.05).

        Limit on the IGM neutral fraction at z = 5.9, from dark pixels by I. McGreer et al.
        (2015) (http://adsabs.harvard.edu/abs/2015MNRAS.447..499M)

        Parameters
        ----------
        redshift : float or list of floats
            Redshift(s) at which the neutral fraction has been measured.
        xHI : float or list of floats
            Measured values of the neutral fraction, corresponding to `redshift`.
        xHI_sigma : float or list of floats
            One-sided uncertainty of measurements.
        """
        self.redshift = _ensure_iter(redshift)
        self.xHI = _ensure_iter(xHI)
        self.xHI_sigma = _ensure_iter(xHI_sigma)

        # By default, setup as if using coeval boxes.
        self.redshifts = (
            []
        )  # these will become the redshifts of all coeval boxes, if that exists.
        self._use_coeval = True
        self._require_spline = False
        self._use_tanh = False

    @property
    def lightcone_modules(self):
        """All lightcone core modules that are loaded."""
        return [m for m in self._cores if isinstance(m, core.CoreLightConeModule)]

    @property
    def coeval_modules(self):
        """All coeval core modules that are loaded."""
        return [
            m
            for m in self._cores
            if isinstance(m, core.CoreCoevalModule)
            and not isinstance(m, core.CoreLightConeModule)
        ]

    @property
    def emu_modules(self):
        """All emulator core modules that are loaded."""
        return [m for m in self._cores if isinstance(m, core.Core21cmEMU)]

    @property
    def cmb_modules(self):
        """All CMB core modules that are loaded."""
        return [m for m in self._cores if (isinstance(m, core.CoreCMB))]

    def setup(self):
        """Perform post-init setup."""
        if (
            not self.lightcone_modules
            + self.coeval_modules
            + self.cmb_modules
            + self.emu_modules
        ):
            raise ValueError(
                "LikelihoodNeutralFraction needs the CoreLightConeModule *or* "
                "CoreCoevalModule *or* CoreCMB to be loaded."
            )

        if not self.lightcone_modules:
            if self.cmb_modules:
                self._use_tanh = True
                self._use_coeval = False
                self._require_spline = True
            elif self.emu_modules:
                self._use_tanh = True
                self._use_coeval = False
                self._require_spline = True
            else:
                # Get all unique redshifts from all coeval boxes in cores.
                self.redshifts = list(
                    set(sum((x.redshift for x in self.coeval_modules), []))
                )

                for z in self.redshift:
                    if z not in self.redshifts and len(self.redshifts) < 3:
                        raise ValueError(
                            "To use LikelihoodNeutralFraction, the core must be a lightcone, "
                            "or coeval with >=3 redshifts, or containing the desired redshift"
                        )
                    elif z not in self.redshifts:
                        self._require_spline = True

                self._use_coeval = True
        else:
            self._use_coeval = False
            self._require_spline = True

    def reduce_data(self, ctx):
        """Return a dictionary of model quantities from the context."""
        err = 0
        if self._use_coeval:
            xHI = np.array([np.mean(x) for x in ctx.get("xHI")])
            redshifts = self.redshifts
        else:
            if self._use_tanh:
                # TODO just a temperory fix to get xHI from x_e
                # 1.0818709330934035 = 1+0.25*YHe/(1-YHe) with YHe coming from BBN
                # I think there is a way to fix YHe using user defined value
                xHI = ctx.get("xHI")
                if xHI.shape[0] == 1:
                    xHI = xHI.flatten()
                redshifts = ctx.get("zs")
                if redshifts is None:
                    redshifts = ctx.get("redshifts")
                    err = ctx.get("xHI_err")
            else:
                xHI = ctx.get("lightcone").global_xHI
                redshifts = ctx.get("lightcone").node_redshifts
        redshifts, xHI = np.sort([redshifts, xHI])
        return {"xHI": xHI, "redshifts": redshifts, "err": err}

    def computeLikelihood(self, model):
        """Compute the likelihood."""
        lnprob = 0

        if self._require_spline:
            model_spline = InterpolatedUnivariateSpline(
                model["redshifts"], model["xHI"], k=1
            )
            if np.sum(model["err"]) > 0:
                err_spline = InterpolatedUnivariateSpline(
                    model["redshifts"], model["err"], k=1
                )

        for z, data, sigma in zip(self.redshift, self.xHI, self.xHI_sigma):
            if np.sum(model["err"]) > 0:
                sigma_t = np.sqrt(sigma**2 + err_spline(z) ** 2)
            else:
                sigma_t = sigma
            if z in model["redshifts"]:
                lnprob += self.lnprob(
                    model["xHI"][model["redshifts"].index(z)], data, sigma_t
                )
            else:
                lnprob += self.lnprob(model_spline(z), data, sigma_t)
        logger.debug("Neutral fraction Likelihood computed: {lnl}".format(lnl=lnprob))
        return lnprob

    def lnprob(self, model, data, sigma):
        """Compute the log prob given a model, data and error."""
        model = np.clip(model, 0, 1)

        if model > self.threshold:
            return -0.5 * ((data - model) / sigma) ** 2
        else:
            return 0


class LikelihoodGreig(LikelihoodNeutralFraction, LikelihoodBaseFile):
    """Likelihood using QSOs.

    See :class:`LikelihoodNeutralFraction` and :class:`LikelihoodBaseFile` for
    parameter descriptions.
    """

    qso_redshift = 7.0842  # The redshift of the QSO

    def __init__(self, *args, **kwargs):
        super().__init__(*args, **kwargs)

        # Read in data files.
        nf = np.load(
            path.join(path.dirname(__file__), "data", "NeutralFractionsForPDF.npy")
        )
        pdf = np.load(
            path.join(path.dirname(__file__), "data", "NeutralFractionPDF_SmallHII.npy")
        )
        # Normalising the PDF to have a peak probability of unity (consistent with
        # how other priors are treated). Ultimately, this step does not matter
        pdf /= np.amax(pdf)

        # Interpolate the QSO damping wing PDF
        # Interpolate in log space because the pdf must be greater than zero.
        self.spline_qso_damping_pdf = InterpolatedUnivariateSpline(
            nf[pdf > 0], np.log(pdf[pdf > 0])
        )

    def computeLikelihood(self, model):
        """
        Compute the likelihood.

        Constraints on the IGM neutral fraction at z = 7.1 from the IGM damping wing of
        ULASJ1120+0641. Greig et al (2016) (http://arxiv.org/abs/1606.00441).
        """
        redshifts = model["redshifts"]
        ave_nf = model["xHI"]

        if self.qso_redshift in redshifts:
            nf_qso = redshifts.index(self.qso_redshift)

        elif len(redshifts) > 2:
            # Check the redshift range input by the user to determine whether to
            # interpolate or extrapolate the IGM neutral fraction to the QSO redshift
            if self.qso_redshift < np.min(redshifts):
                # The QSO redshift is outside the range set by the user. Need to
                # extrapolate the reionisation history to obtain the neutral fraction at
                # the QSO redshift

                # The linear interpolation/extrapolation function, taking as input the
                # redshift supplied by the user and the corresponding neutral fractions
                # recovered for the specific EoR parameter set
                global_nf_spl = InterpolatedUnivariateSpline(redshifts, ave_nf, k=1)

            else:
                # The QSO redshift is within the range set by the user. Can interpolate
                # the reionisation history to obtain the neutral fraction at the QSO redshift
                global_nf_spl = InterpolatedUnivariateSpline(
                    redshifts, ave_nf, k=2 if len(redshifts) == 3 else 3
                )

            nf_qso = global_nf_spl(self.qso_redshift)
        else:
            raise ValueError(
                "You cannot use the Greig prior likelihood with either less than 3 "
                "redshifts or the redshift being directly evaluated."
            )

        # Ensure that the neutral fraction does not exceed unity, or go negative
        nf_qso = np.clip(nf_qso, 0, 1)

        # un-log the spline.
        qso_prob = np.exp(self.spline_qso_damping_pdf(nf_qso))

        # We work with the log-likelihood, therefore convert the IGM Damping wing PDF to
        # log space
        return np.log(qso_prob)


class LikelihoodGlobalSignal(LikelihoodBaseFile):
    """Chi^2 likelihood of Global Signal, where global signal is in mK as a function of MHz."""

    required_cores = ((core.CoreLightConeModule, core.Core21cmEMU),)

    @property
    def _is_emu(self):
        return isinstance(self.core_primary, core.Core21cmEMU)

    def reduce_data(self, ctx):
        """Reduce data to model."""
        if self._is_emu:
            return {
                "frequencies": 1420.4 / (self._cores[0].redshift + 1.0),
                "global_signal": ctx.get("brightness_temp"),
            }
        else:
            return {
                "frequencies": 1420.4
                / (np.array(ctx.get("lightcone").node_redshifts) + 1.0),
                "global_signal": ctx.get("lightcone").global_brightness_temp,
            }

    def computeLikelihood(self, model):
        """Compute the likelihood, given the lightcone output from 21cmFAST."""
        model_spline = InterpolatedUnivariateSpline(
            model["frequencies"], model["global_signal"]
        )

        lnl = -0.5 * np.sum(
            (self.data["global_signal"] - model_spline(self.data["frequencies"])) ** 2
            / self.noise["sigma"] ** 2
        )

        return lnl


class LikelihoodLuminosityFunction(LikelihoodBaseFile):
    r"""
    Likelihood based on Chi^2 comparison to luminosity function data.

    Parameters
    ----------
    datafile : str, optional
        Input data should be in a `.npz` file, and contain the arrays:
        * ``Muv``: the brightness magnitude array
        * ``lfunc``: the number density of galaxies at each ``Muv`` bin.
        Each of these arrays can be either 1D or 2D. If 1D, they will be
        interpreted to be arrays over ``Muv``. If 2D, first axis will be
        interpreted to be redshift. If you require each luminosity function
        at different redshifts to have different numbers of Muv bins, you
        should create multiple files, and create a separate core/likelihood
        instance pair for each, pairing them by ``name``.
        A set of default LFs (z=6,7,8,10; Bouwens+15,16; Oesch+17) are provided
        in the folder ``data`` where datafile and noisefile (see below) are named
        LF_lfuncs_z*.npz and LF_sigmas_z*.npz. To use these files, a separate
        core/likelihood instance pair for each redshift is required.
    noisefile : str, optional
        Noise should be a `.npz` file with a single array 'sigma` which gives the
        error at each of the `Muv` bins in the `datafile`. If 1D, it must have the
        same length as ``Muv``. If 2D, must have the same length as the number
        of redshifts as the first dimension.
    mag_brightest : float, optional
        Brightest magnitude when calculating the likelihood. Default is -20.
    name : str, optional
        A name for the instance. This is used to pair it with a particular core
        instance.
    """

    required_cores = ((core.CoreLuminosityFunction, core.Core21cmEMU),)

    def __init__(self, *args, name="", mag_brightest=-20.0, z_idx=None, **kwargs):
        super().__init__(*args, **kwargs)
        if self.datafile is not None and len(self.datafile) != 1:
            raise ValueError(
                "can only pass a single datafile to LikelihoodLuminosityFunction!"
            )
        if self.noisefile is not None and len(self.noisefile) != 1:
            raise ValueError(
                "can only pass a single noisefile to LikelihoodLuminosityFunction!"
            )
        # This argument is for the emulator to know which z bin this likelihood is for.
        self.z_idx = z_idx
        self.name = str(name)
        self.mag_brightest = mag_brightest

    def setup(self):
        """Setup instance."""
        if isinstance(self.paired_core, core.Core21cmEMU):
            if self.z_idx is None:
                raise ValueError(
                    "Must specify which z bin out of [6, 7, 8, 10] the likelihood is comparing to the data."
                )
            self.i = np.argmin(abs(np.array([6, 7, 8, 10]) - int(self.z_idx)))

        if not self._simulate:
            if self.datafile is None:
                if len(self.redshifts) != 1:
                    raise ValueError(
                        "to use the provided LFs, a separate core/likelihood instance pair for each redshift is required!"
                    )
                if self.redshifts[0] not in [6, 7, 8, 10]:
                    raise ValueError(
                        "only LFs at z=6,7,8 and 10 are provided! use your own LF :)"
                    )
                self.datafile = [
                    path.join(
                        path.dirname(__file__),
                        "data",
                        "LF_lfuncs_z%d.npz" % self.redshifts[0],
                    )
                ]
            if self.noisefile is None:
                self.noisefile = [
                    path.join(
                        path.dirname(__file__),
                        "data",
                        "LF_sigmas_z%d.npz" % self.redshifts[0],
                    )
                ]
        super().setup()

        # We only allow one datafile, so get the data out of it
        # to make it easier to work with.
        self.data = self.data[0]
        if self.noise is not None:
            self.noise = self.noise[0]

    def _read_data(self):
        data = super()._read_data()

        # data only has one entry (only one file allowed)
        # if that entry has values with one dimension, add a first
        # dimension as a redshift dimension of size 1.
        for key, val in data[0].items():
            if not hasattr(val[0], "__len__"):
                data[0][key] = np.atleast_2d(val)

        return data

    def _read_noise(self):
        noise = super()._read_noise()

        # data only has one entry (only one file allowed)
        # if that entry has values with one dimension, add a first
        # dimension as a redshift dimension of size 1.
        for key, val in noise[0].items():
            if not hasattr(val[0], "__len__"):
                noise[0][key] = np.atleast_2d(val)

        return noise

    @cached_property
    def paired_core(self):
        """The luminosity function core that is paired with this likelihood."""
        paired = []
        for c in self._cores:
            if (isinstance(c, core.CoreLuminosityFunction) and c.name == self.name) or (
                isinstance(c, core.Core21cmEMU) and c.name == self.name
            ):
                paired.append(c)
        if len(paired) > 1:
            raise ValueError(
                "You've got more than one CoreLuminosityFunction / Core21cmEMU with the same name -- they will overwrite each other!"
            )
        return paired[0]

    @property
    def redshifts(self):
        """Redshifts at which luminosity function is defined."""
        if isinstance(self.paired_core, core.Core21cmEMU):
            if hasattr(self.z_idx, "__len__"):
                return self.z_idx
            else:
                return np.array([self.z_idx])
        else:
            return self.paired_core.redshift

    def reduce_data(self, ctx):
        """Reduce simulated model data."""
        if isinstance(self.paired_core, core.Core21cmEMU):
            final_data = {}
            # Emulator undoes the log10 so we need to redo it here
            final_data["lfunc"] = np.log10(ctx.get("UVLFs"))[self.i, :].reshape([1, -1])
            final_data["Muv"] = ctx.get("Muv").reshape([1, -1])
            return final_data
        else:
            lfunc = ctx.get("luminosity_function" + self.name)
            if not self._is_setup:
                # During setup, return a list, so that it can be matched with the
                # list of length one of datafile to be written.
                return [lfunc]
            else:
                return lfunc

    def computeLikelihood(self, model):
        """Compute the likelihood."""
        lnl = 0
        for i, z in enumerate(self.redshifts):
            model_spline = InterpolatedUnivariateSpline(
                model["Muv"][i][::-1], model["lfunc"][i][::-1]
            )

            lnl += -0.5 * np.sum(
                (
                    (self.data["lfunc"][i] - 10 ** model_spline(self.data["Muv"][i]))
                    ** 2
                    / self.noise["sigma"][i] ** 2
                )[self.data["Muv"][i] > self.mag_brightest]
            )
        logger.debug("UV LF Likelihood computed: {lnl}".format(lnl=lnl))
        return lnl

    def define_noise(self, ctx, model):
        """Define noise properties."""
        sig = self.paired_core.sigma

        if callable(sig[0]):
            return [{"sigma": [s(m["Muv"]) for s, m in zip(sig, model)]}]
        else:
            return [{"sigma": sig}]


class LikelihoodEDGES(LikelihoodBaseFile):
    """
    A likelihood based on chi^2 comparison to Global Signal of EDGES timing and fwhm.

    This is the likelihood arising from Bowman et al. (2018), which reports an absorption feature
    in the 21-cm brightness temperature spectra

    Parameters
    ----------
    use_width : bool
        whether to use the fwhm in the likelihood, by default it's False
    """

    freq_edges = 78.0
    freq_err_edges = 1.0
    fwhm_edges = 19.0
    fwhm_err_upp_edges = 4.0
    fwhm_err_low_edges = 2.0

    required_cores = (core.CoreLightConeModule,)

    def __init__(self, use_width=False, *args, **kwargs):
        super().__init__(*args, **kwargs)
        self.use_width = use_width

    def reduce_data(self, ctx):
        """Reduce data to model."""
        frequencies = 1420.4 / (np.array(ctx.get("lightcone").node_redshifts) + 1)
        global_signal = ctx.get("lightcone").global_brightness_temp
        global_signal_interp = InterpolatedUnivariateSpline(
            frequencies, global_signal, k=4
        )
        cr_pts = global_signal_interp.derivative().roots()
        cr_vals = global_signal_interp(cr_pts)
        results = {}
        if len(cr_vals) == 0:
            # there is no solution -- global signal never reaches a minimum
            results["freq_tb_min"] = None
            results["fwhm"] = None
        else:
            freq_tb_min = cr_pts[np.argmin(cr_vals)]
            results["freq_tb_min"] = freq_tb_min
            if not self.use_width:
                results["fwhm"] = None
            # calculating the frequencies when global signal = the fwhm
            freqs_hm = InterpolatedUnivariateSpline(
                frequencies,
                global_signal - global_signal_interp(freq_tb_min) * 0.5,
                k=3,
            ).roots()
            if len(freqs_hm) == 2:
                # there are two of them, one is the lower bound of the fwhm and the
                # other one is the upper
                freq_r = freqs_hm[1]
                freq_l = freqs_hm[0]
            elif len(freqs_hm) == 1:
                # therea are only one of them
                if freqs_hm[0] > freq_tb_min:
                    # it's larger than the frequency of the minimum, so it's the upper
                    # bound of the fwhm then use the boundary to be the lower one
                    freq_r = freqs_hm[0]
                    freq_l = frequencies[0]
                else:
                    # it's smaller than the frequency of the minimum, so it's the lower
                    # bound of the fwhm then use the boundary to be the upper one
                    freq_l = freqs_hm[0]
                    freq_r = frequencies[-1]
            elif len(freqs_hm) > 2:
                # therea are more two of them, need to find the closest two
                freq_1 = freqs_hm[np.argmin(np.abs(freqs_hm - freq_tb_min))]
                if freq_1 < freq_tb_min:
                    # the closest one is smaller than the frequency of the minimum, so
                    # it's the lower bound of the fwhm
                    freq_l = freq_1
                    freq_rs = freqs_hm[freqs_hm > freq_tb_min]
                    # find the rest which are larger than the frequency of the minimum
                    if len(freq_rs) > 0:
                        # the smallest should be the upper bound of the fwhm
                        freq_r = freq_rs[0]
                    else:
                        # if none, use the boundary
                        freq_r = frequencies[-1]
                else:
                    # the closest one is larger than the frequency of the minimum, so
                    # it's the upper bound of the fwhm
                    freq_r = freq_1
                    freq_ls = freqs_hm[freqs_hm < freq_tb_min]
                    # find the rest which are smaller than the frequency of the minimum
                    if len(freq_ls) > 0:
                        # the largest should be the lower bound of the fwhm
                        freq_l = freq_ls[-1]
                    else:
                        # if none, use the boundary
                        freq_l = frequencies[0]
            if len(freqs_hm) == 0:
                results["fwhm"] = None
            else:
                results["fwhm"] = freq_r - freq_l
        return results

    def computeLikelihood(self, model):
        """
        Compute the likelihood, given the lightcone output from 21cmFAST.

        Parameters
        ----------
        model : list of dicts
            Exactly the output of :meth:`simulate`.

        Returns
        -------
        lnl : float
            The log-likelihood for the given model.
        """
        if model["freq_tb_min"] is None:
            return -np.inf

        if self.use_width:
            if model["fwhm"] is None:
                return -np.inf
            else:
                # asymmetric uncertainty follows approximation in Barlow04, Sec 3.6
                denominator = self.fwhm_err_upp_edges * self.fwhm_err_low_edges + (
                    self.fwhm_err_upp_edges - self.fwhm_err_low_edges
                ) * (model["fwhm"] - self.fwhm_edges)
                if denominator <= 0:
                    return -np.inf
                else:
                    return (
                        -0.5
                        * np.square(
                            (model["freq_tb_min"] - self.freq_edges)
                            / self.freq_err_edges
                        )
                        + -0.5
                        * np.square(model["fwhm"] - self.fwhm_edges)
                        / denominator
                    )
        else:
            return -0.5 * np.square(
                (model["freq_tb_min"] - self.freq_edges) / self.freq_err_edges
            )


class LikelihoodForest(LikelihoodBaseFile):
    """
    A likelihood based on chi^2 comparison to measured CDF of Lyman-alpha forest effective optical depth.

    This is the likelihood arising from Bosman et al. (2018), which reports new constraints on Lyman-alpha
    opacity with a sample of 62 quasars at z>5.7, or D'Odorico et al. in prep., which includes new samples
    from the XQR-30 survey.

    Parameters
    ----------
    name : str
        The name used to match the core

    observation : str
        The observation that is used to construct the tau_eff statisctic.

    """

    required_cores = (core.CoreForest,)

    def __init__(self, name="", observation="bosman_optimistic", *args, **kwargs):
        super().__init__(*args, **kwargs)
        self.name = str(name)
        self.observation = str(observation)
        self.n_realization = 150

    def setup(self):
        """Setup instance."""
        if len(self.redshifts) != 1:
            raise ValueError(
                "to use the provided forests, a separate core/likelihood instance pair for each redshift is required!"
            )
        if "bosman" in self.observation:
            if self.redshifts[0] not in [5.0, 5.2, 5.4, 5.6, 5.8, 6.0]:
                raise ValueError(
                    "only forests at z=5.0, 5.2, 5.4, 5.6, 5.8, 6.0 are provided for bosman!"
                )
            self.tau_range = [0, 8]
            self.hist_bin_width = 0.1
            self.hist_bin_size = int(
                (self.tau_range[1] - self.tau_range[0]) / self.hist_bin_width
            )

            self.datafile = [
                path.join(path.dirname(__file__), "data/Forests/Bosman18/data.npz")
            ]
            self.noisefile = [
                path.join(
                    path.dirname(__file__),
                    "data/Forests/Bosman18/PDF_ErrorCovarianceMatrix_GP/z%s.npy"
                    % str(self.redshifts[0]).replace(".", "pt"),
                )
            ]

        else:
            raise NotImplementedError("Use bosman_optimistic or bosman_pessimistic!")

        super().setup()

    def _read_data(self):
        data = super()._read_data()[0]
        targets = np.where(
            (data["zs"] > (self.redshifts[0] - 0.1))
            * (data["zs"] <= (self.redshifts[0] + 0.1))
        )[0]
        pdfs = np.zeros([2, self.hist_bin_size])

        pdfs[0] = np.histogram(
            data["tau_lower"][targets], range=self.tau_range, bins=self.hist_bin_size
        )[0]

        pdfs[1] = np.histogram(
            data["tau_upper"][targets], range=self.tau_range, bins=self.hist_bin_size
        )[0]
        return pdfs

    def _read_noise(self):
        # read the ECM due to the GP approximation
        ErrorCovarianceMatrix_GP = super()._read_noise()[0]
        return ErrorCovarianceMatrix_GP

    @cached_property
    def paired_core(self):
        """The forest core that is paired with this likelihood."""
        paired = []
        for c in self._cores:
            if isinstance(c, core.CoreForest) and c.name == self.name:
                paired.append(c)
        if len(paired) > 1:
            raise ValueError(
                "You've got more than one CoreForest with the same name -- they will overwrite each other!"
            )
        return paired[0]

    @property
    def redshifts(self):
        """Redshifts at which forest is defined."""
        return self.paired_core.redshift

    @property
    def _is_lightcone(self):
        return isinstance(self.core_primary, core.CoreLightConeModule)

    def reduce_data(self, ctx):
        """Reduce data to model."""
        if not self._is_lightcone:
            raise NotImplementedError(
                "The Forest can only work with lightcone at the moment"
            )

        tau_eff = ctx.get("tau_eff_%s" % self.name)
        # use the same binning as the obs

        n_realization = tau_eff.shape[0]
        pdfs = np.zeros([n_realization, self.hist_bin_size])
        for jj in range(n_realization):
            pdfs[jj] = np.histogram(
                tau_eff[jj], range=self.tau_range, bins=self.hist_bin_size
            )[0]

        ecm_cosmic = np.cov(pdfs.T)
        self.noise = (
            self.noise + ecm_cosmic + np.diag(np.ones(self.hist_bin_size) * 1e-5)
        )

        return np.mean(pdfs, axis=0)

    def computeLikelihood(self, model):
        """
        Compute the likelihood, given the lightcone output from 21cmFAST.

        Parameters
        ----------
        model : list of pdfs
            Exactly the output of :meth:`simulate`.

        Returns
        -------
        lnl : float
            The log-likelihood for the given model.
        """
        det = np.linalg.det(self.noise)
        if det == 0:
            logger.warning(
                "Determinant is zero for this error covariance matrix, return -inf for lnl"
            )
            return -np.inf

        diff = model - self.data[0]
        for ii in np.where(self.data[0] != self.data[1])[0]:
            if model[ii] < self.data[0][ii]:
                diff[ii] = min(0, model[ii] - self.data[1][ii])
        diff = diff.reshape([1, -1])

        lnl = (
            -0.5 * np.linalg.multi_dot([diff, np.linalg.inv(self.noise), diff.T])[0, 0]
        )
        if det < 0:
            logger.warning(
                "Determinant (%f) is negative for this error covariance matrix, lnl=%f, return -inf for lnl"
                % (det, lnl)
            )
            return -np.inf
        return lnl


class Likelihood1DPowerLightconeUpper(Likelihood1DPowerLightcone):
    r"""
    Likelihood based on Chi^2 comparison of a 21 cm PS model to HERA H1C upper limit data.

    Parameters
    ----------
    datafile : str, optional
        Input data should be in a `.npz` file, and contain the following fields:
        * ``z_bands``: the redshift of the observation bands
        * ``bandx``: the power spectrum upper limits at redshift x
        * ``wfbandx``: the window function for band x
        * ``kwfbandx``: the k values [/Mpc] of the window function for band x
    """

    def __init__(
        self,
        datafile="",
        data=None,
        name="",
        *args,
        **kwargs,
    ):
        super().__init__(*args, **kwargs)
        self.name = name

        self.datafile = [datafile] if isinstance(datafile, (str, Path)) else datafile

    @classmethod
    def from_builtin_data(cls, datafile="", **kwargs):
        """Create the class loading in built-in data."""
        datafile = path.join(path.dirname(__file__), "data", datafile + ".npz")

        return cls(datafile=datafile, **kwargs)

    def setup(self):
        """Setup the object."""
        super().setup()
        self.redshifts = self.data[0]["z_bands"]
        all_keys = np.array(list(self.data[0].keys()))
        m = ["kwf" in i for i in all_keys]
        all_kwfs_keys = all_keys[m]
        self.k = [self.data[0][j] for j in all_kwfs_keys]
        self.k_len = max(len(i) for i in self.k)

    def reduce_data(self, ctx):
        """Get the computed core data in nice form."""
        # Interpolate the data onto the HERA bands and ks
<<<<<<< HEAD
        if len(ctx.get("PS").shape) > 2:
            final_PS = np.zeros((ctx.get("PS").shape[0],len(self.redshifts), self.k_len))
            for j in range(ctx.get("PS").shape[0]):
=======
        if len(ctx.get("delta").shape) > 2:
            final_PS = np.zeros(
                (ctx.get("delta").shape[0], len(self.redshifts), self.k_len)
            )
            for j in range(ctx.get("delta").shape[0]):
>>>>>>> ecb447f1
                for i in range(self.redshifts.shape[0]):
                    interp_ks = self.k[i]
                    final_PS[j, i, : len(interp_ks)] = RectBivariateSpline(
                        ctx.get("PS_redshifts"), ctx.get("k"), ctx.get("PS")[j, ...]
                    )(self.redshifts[i], interp_ks)
            final_data = {
                "k": self.k,
                "delta": final_PS,
            }
        else:
            final_PS = np.zeros((1, len(self.redshifts), self.k_len))
            for i in range(self.redshifts.shape[0]):
                interp_ks = self.k[i]
                final_PS[0, i, : len(interp_ks)] = RectBivariateSpline(
                    ctx.get("PS_redshifts"), ctx.get("k"), ctx.get("PS")
                )(self.redshifts[i], interp_ks)
            final_data = {
                "k": self.k,
                "delta": final_PS,
            }

        # If we are using the emualtor, include the error.
        try:
            final_PS_err = np.zeros((len(self.redshifts), self.k_len))
            for i in range(self.redshifts.shape[0]):
                interp_ks = self.k[i]
                final_PS_err[i, : len(interp_ks)] = RectBivariateSpline(
                    ctx.get("PS_redshifts"), ctx.get("k"), ctx.get("PS_err")
                )(self.redshifts[i], interp_ks)
            final_data["delta_err"] = final_PS_err
        except:
            pass
        return [final_data]

    def computeLikelihood(self, model):
        """
        Compute the likelihood given 1D power spectrum values at the same k-bins as the data.

        Parameters
        ----------
        model : np.ndarray
            1D Power spectrum in log10(mK^2) and its k bin values in /Mpc
            If there is a window function available, then input the PS after the WF has been applied.

        Returns
        -------
        lnl : float
            Log likelihood for the provided model.
            For H1C: Data shape = 5 fields, 37 kbins, 4 = [kval, power, variance],
            2 (band1=10 band2=8)
        """
        N = model[0]["delta"].shape[0]
        if N > 1:
            lnl = np.zeros(N)
        else:
            lnl = 0
        hera_data = self.data[0]
        for i in range(N):
            for band in self.redshifts:
                for field in range(hera_data["band" + str(round(band))].shape[0]):
                    PS_limit_ks = hera_data["band" + str(round(band))][field, :, 0]
                    PS_limit_ks = PS_limit_ks[~np.isnan(PS_limit_ks)]
                    Nkbins = len(PS_limit_ks)
                    PS_limit_vals = hera_data["band" + str(round(band))][
                        field, :Nkbins, 1
                    ]
                    PS_limit_vars = hera_data["band" + str(round(band))][
                        field, :Nkbins, 2
                    ]

                    kwf_limit_vals = hera_data["kwfband" + str(round(band))]
                    Nkwfbins = len(kwf_limit_vals)
                    PS_limit_wfcs = hera_data["wfband" + str(round(band))][
                        field, :Nkbins, :
                    ]

                    PS_limit_wfcs = PS_limit_wfcs.reshape([Nkbins, Nkwfbins])

                    model_zs = self.redshifts
                    zbin = np.argmin(abs(band - model_zs))
                    ModelPS_val = model[0]["delta"][i, zbin, :Nkwfbins]

                    ModelPS_val_afterWF = np.dot(PS_limit_wfcs, ModelPS_val)
                    # Include emulator error term if present
                    if "delta_err" in model[0].keys():
                        ModelPS_val_1sigma_upper_afterWF = np.dot(
                            PS_limit_wfcs,
                            ModelPS_val + model[0]["delta_err"][zbin, :Nkwfbins],
                        )
                        ModelPS_val_1sigma_lower_afterWF = np.dot(
                            PS_limit_wfcs,
                            ModelPS_val - model[0]["delta_err"][zbin, :Nkwfbins],
                        )
                        # The upper and lower errors are very similar usually, so we can just take the mean and use that.
                        mean_err = np.mean(
                            [
                                ModelPS_val_1sigma_upper_afterWF - ModelPS_val_afterWF,
                                ModelPS_val_afterWF - ModelPS_val_1sigma_lower_afterWF,
                            ],
                            axis=0,
                        )

                        error_val = np.sqrt(
                            PS_limit_vars
                            + (0.2 * ModelPS_val_afterWF) ** 2
                            + (mean_err) ** 2
                        )
                    else:
                        error_val = np.sqrt(
                            PS_limit_vars + (0.2 * ModelPS_val_afterWF) ** 2
                        )

                    likelihood = 0.5 + 0.5 * erf(
                        (PS_limit_vals - ModelPS_val_afterWF) / (np.sqrt(2) * error_val)
                    )  # another way to write likelihood for 1-side Gaussian
                    likelihood[likelihood <= 0.0] = 1e-50
                    if N > 1:
                        lnl[i] += np.nansum(np.log(likelihood))
                    else:
                        lnl += np.nansum(np.log(likelihood))
                    logger.debug(
                        "HERA PS upper Likelihood computed: {lnl}".format(
                            lnl=np.nansum(np.log(likelihood))
                        )
                    )
        logger.debug("Total HERA PS upper Likelihood computed: {lnl}".format(lnl=lnl))
        return lnl

    @cached_property
    def paired_core(self):
        """The 21cmEMU core that is paired with this likelihood."""
        paired = []
        for c in self._cores:
            if isinstance(c, core.Core21cmEMU) and c.name == self.name:
                paired.append(c)
        if len(paired) > 1:
            raise ValueError(
                "You've got more than one 21cmEMU with the same name -- they will overwrite each other!"
            )
        return paired[0]<|MERGE_RESOLUTION|>--- conflicted
+++ resolved
@@ -517,11 +517,7 @@
             :meth:'reduce_data`.
         """
         if isinstance(self.paired_core, core.Core21cmEMU):
-<<<<<<< HEAD
             N = len(model)
-=======
-            N = model[0]["delta"].shape[0]
->>>>>>> ecb447f1
             if N > 1:
                 lnl = np.zeros(N)
             else:
@@ -2121,17 +2117,9 @@
     def reduce_data(self, ctx):
         """Get the computed core data in nice form."""
         # Interpolate the data onto the HERA bands and ks
-<<<<<<< HEAD
         if len(ctx.get("PS").shape) > 2:
             final_PS = np.zeros((ctx.get("PS").shape[0],len(self.redshifts), self.k_len))
             for j in range(ctx.get("PS").shape[0]):
-=======
-        if len(ctx.get("delta").shape) > 2:
-            final_PS = np.zeros(
-                (ctx.get("delta").shape[0], len(self.redshifts), self.k_len)
-            )
-            for j in range(ctx.get("delta").shape[0]):
->>>>>>> ecb447f1
                 for i in range(self.redshifts.shape[0]):
                     interp_ks = self.k[i]
                     final_PS[j, i, : len(interp_ks)] = RectBivariateSpline(

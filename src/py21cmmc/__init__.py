"""21CMMC: a package for running MCMC analyses using 21cmFAST."""

__version__ = "1.0.0dev3"
from .analyse import get_samples, load_primitive_chain
from .core import (
    CoreCMB,
    CoreCoevalModule,
    CoreForest,
    CoreLightConeModule,
    CoreLuminosityFunction,
    Core21cmEMU,
    NotAChain,
    NotSetupError,
)
from .cosmoHammer import HDFStorageUtil
from .likelihood import (
    Likelihood1DPowerCoeval,
    Likelihood1DPowerLightcone,
    LikelihoodBaseFile,
    LikelihoodEDGES,
    LikelihoodForest,
    LikelihoodGlobalSignal,
    LikelihoodGreig,
    LikelihoodLuminosityFunction,
    LikelihoodNeutralFraction,
    LikelihoodPlanck,
    LikelihoodPlanckPowerSpectra,
<<<<<<< HEAD
    Likelihood1DPowerLightconeUpper
=======
    Likelihood1DPowerLightconeUpper,
>>>>>>> 01d92cb9
)
from .mcmc import build_computation_chain, run_mcmc<|MERGE_RESOLUTION|>--- conflicted
+++ resolved
@@ -25,10 +25,6 @@
     LikelihoodNeutralFraction,
     LikelihoodPlanck,
     LikelihoodPlanckPowerSpectra,
-<<<<<<< HEAD
     Likelihood1DPowerLightconeUpper
-=======
-    Likelihood1DPowerLightconeUpper,
->>>>>>> 01d92cb9
 )
 from .mcmc import build_computation_chain, run_mcmc
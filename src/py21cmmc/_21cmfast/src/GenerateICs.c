#include <math.h>
#include <unistd.h>
#include <stdio.h>
#include <ctype.h>
#include <stdlib.h>
#include <time.h>
#include <string.h>
//#include <pthread.h>
#include <omp.h>
#include <complex.h>
#include <fftw3.h>
#include <gsl/gsl_interp.h>
#include <gsl/gsl_integration.h>
#include <gsl/gsl_rng.h>
#include <gsl/gsl_randist.h>
#include <gsl/gsl_roots.h>
#include <gsl/gsl_errno.h>
#include <gsl/gsl_spline.h>
#include <gsl/gsl_errno.h>

#include "21CMMC.h"
#include "Constants.h"
#include "Globals.h"
#include "UsefulFunctions.c"
#include "ps.c"

// Re-write of init.c for being accessible within the MCMC

void ComputeInitialConditions(struct UserParams *user_params, struct CosmoParams *cosmo_params, struct InitialConditions *boxes) {
    
    /*
     Generates the initial conditions: gaussian random density field (DIM^3) as well as the equal or lower resolution velocity fields, and smoothed density field (HII_DIM^3).
     See INIT_PARAMS.H and ANAL_PARAMS.H to set the appropriate parameters.
     Output is written to ../Boxes
     
     Author: Andrei Mesinger
     Date: 9/29/06
     */
    
    // Makes the parameter structs visible to a variety of functions/macros
    Broadcast_struct_global_PS(user_params,cosmo_params);
    Broadcast_struct_global_UF(user_params,cosmo_params);
    
    fftwf_plan plan;
    
    unsigned long long ct;
    int n_x, n_y, n_z, i, j, k, ii;
    float k_x, k_y, k_z, k_mag, p, a, b, k_sq;
    double pixel_deltax;
    
    float f_pixel_factor;
    
    gsl_rng * r;
    
    // ************  INITIALIZATION ********************** //
    
    // Removed all references to threads as 21CMMC is always a single core implementation

<<<<<<< HEAD
    printf("%d\n", cosmo_params->RANDOM_SEED);
=======
>>>>>>> f94c2f48
    // seed the random number generators
    r = gsl_rng_alloc(gsl_rng_mt19937);
    gsl_rng_set(r, cosmo_params->RANDOM_SEED);

    // allocate array for the k-space and real-space boxes
    fftwf_complex *HIRES_box = (fftwf_complex *) fftwf_malloc(sizeof(fftwf_complex)*KSPACE_NUM_PIXELS);
    fftwf_complex *HIRES_box_saved = (fftwf_complex *) fftwf_malloc(sizeof(fftwf_complex)*KSPACE_NUM_PIXELS);

    // find factor of HII pixel size / deltax pixel size
    f_pixel_factor = user_params->DIM/(float)user_params->HII_DIM;
 
    // ************  END INITIALIZATION ****************** //
    
    // ************ CREATE K-SPACE GAUSSIAN RANDOM FIELD *********** //

    init_ps();

    boxes->PSnormalisation = sigma_norm;
    
    for (n_x=0; n_x<user_params->DIM; n_x++){
        // convert index to numerical value for this component of the k-mode: k = (2*pi/L) * n
        if (n_x>MIDDLE)
            k_x =(n_x-user_params->DIM) * DELTA_K;  // wrap around for FFT convention
        else
            k_x = n_x * DELTA_K;
        
        for (n_y=0; n_y<user_params->DIM; n_y++){
            // convert index to numerical value for this component of the k-mode: k = (2*pi/L) * n
            if (n_y>MIDDLE)
                k_y =(n_y-user_params->DIM) * DELTA_K;
            else
                k_y = n_y * DELTA_K;
            
            // since physical space field is real, only half contains independent modes
            for (n_z=0; n_z<=MIDDLE; n_z++){
                // convert index to numerical value for this component of the k-mode: k = (2*pi/L) * n
                k_z = n_z * DELTA_K;
                
                // now get the power spectrum; remember, only the magnitude of k counts (due to issotropy)
                // this could be used to speed-up later maybe
                k_mag = sqrt(k_x*k_x + k_y*k_y + k_z*k_z);
                p = power_in_k(k_mag);
                
                // ok, now we can draw the values of the real and imaginary part
                // of our k entry from a Gaussian distribution
                a = gsl_ran_ugaussian(r);
                b = gsl_ran_ugaussian(r);
                HIRES_box[C_INDEX(n_x, n_y, n_z)] = sqrt(VOLUME*p/2.0) * (a + b*I);
            }
        }
    }

    // *****  Adjust the complex conjugate relations for a real array  ***** //
    adj_complex_conj(HIRES_box,user_params,cosmo_params);
    // *** Let's also create a lower-resolution version of the density field  *** //

    memcpy(HIRES_box_saved, HIRES_box, sizeof(fftwf_complex)*KSPACE_NUM_PIXELS);
    
    if (user_params->DIM != user_params->HII_DIM)
        filter_box(HIRES_box, 0, 0, L_FACTOR*user_params->BOX_LEN/(user_params->HII_DIM+0.0));

    // FFT back to real space
    plan = fftwf_plan_dft_c2r_3d(user_params->DIM, user_params->DIM, user_params->DIM, (fftwf_complex *)HIRES_box, (float *)HIRES_box, FFTW_ESTIMATE);
    fftwf_execute(plan);

    // now sample the filtered box
    for (i=0; i<user_params->HII_DIM; i++){
        for (j=0; j<user_params->HII_DIM; j++){
            for (k=0; k<user_params->HII_DIM; k++){
                boxes->lowres_density[HII_R_INDEX(i,j,k)] =
                *((float *)HIRES_box + R_FFT_INDEX((unsigned long long)(i*f_pixel_factor+0.5),
                                                   (unsigned long long)(j*f_pixel_factor+0.5),
                                                   (unsigned long long)(k*f_pixel_factor+0.5)))/VOLUME;
            }
        }
    }

    // ******* PERFORM INVERSE FOURIER TRANSFORM ***************** //
    // add the 1/VOLUME factor when converting from k space to real space

    memcpy(HIRES_box, HIRES_box_saved, sizeof(fftwf_complex)*KSPACE_NUM_PIXELS);
    
    for (ct=0; ct<KSPACE_NUM_PIXELS; ct++){
        HIRES_box[ct] /= VOLUME;
    }
    plan = fftwf_plan_dft_c2r_3d(user_params->DIM, user_params->DIM, user_params->DIM, (fftwf_complex *)HIRES_box, (float *)HIRES_box, FFTW_ESTIMATE);
    fftwf_execute(plan);
    fftwf_destroy_plan(plan);
    fftwf_cleanup();
    
    for (i=0; i<user_params->DIM; i++){
        for (j=0; j<user_params->DIM; j++){
            for (k=0; k<user_params->DIM; k++){
                *((float *)boxes->hires_density + R_FFT_INDEX(i,j,k)) = *((float *)HIRES_box + R_FFT_INDEX(i,j,k));
            }
        }
    }
        
    memcpy(HIRES_box, HIRES_box_saved, sizeof(fftwf_complex)*KSPACE_NUM_PIXELS);
    // Now let's set the velocity field/dD/dt (in comoving Mpc)
        
    for (n_x=0; n_x<user_params->DIM; n_x++){
        if (n_x>MIDDLE)
            k_x =(n_x-user_params->DIM) * DELTA_K;  // wrap around for FFT convention
        else
            k_x = n_x * DELTA_K;
            
        for (n_y=0; n_y<user_params->DIM; n_y++){
            if (n_y>MIDDLE)
                k_y =(n_y-user_params->DIM) * DELTA_K;
            else
                k_y = n_y * DELTA_K;
                
            for (n_z=0; n_z<=MIDDLE; n_z++){
                k_z = n_z * DELTA_K;
                    
                k_sq = k_x*k_x + k_y*k_y + k_z*k_z;
                    
                // now set the velocities
                if ((n_x==0) && (n_y==0) && (n_z==0)){ // DC mode
                    HIRES_box[0] = 0;
                }
                else{
                    HIRES_box[C_INDEX(n_x,n_y,n_z)] *= k_z*I/k_sq/VOLUME;
                }
            }
        }
    }
    
    if (user_params->DIM != user_params->HII_DIM)
        filter_box(HIRES_box, 0, 0, L_FACTOR*user_params->BOX_LEN/(user_params->HII_DIM+0.0));
        
    plan = fftwf_plan_dft_c2r_3d(user_params->DIM, user_params->DIM, user_params->DIM, (fftwf_complex *)HIRES_box, (float *)HIRES_box, FFTW_ESTIMATE);
    fftwf_execute(plan);
    // now sample to lower res
    // now sample the filtered box
    for (i=0; i<user_params->HII_DIM; i++){
        for (j=0; j<user_params->HII_DIM; j++){
            for (k=0; k<user_params->HII_DIM; k++){
                boxes->lowres_vz[HII_R_INDEX(i,j,k)] =
                *((float *)HIRES_box + R_FFT_INDEX((unsigned long long)(i*f_pixel_factor+0.5),
                                                    (unsigned long long)(j*f_pixel_factor+0.5),
                                                    (unsigned long long)(k*f_pixel_factor+0.5)));
            }
        }
    }
    // write out file

    // * *************************************************** * //
    // *              BEGIN 2LPT PART                        * //
    // * *************************************************** * //

    // Generation of the second order Lagrangian perturbation theory (2LPT) corrections to the ZA
    // reference: Scoccimarro R., 1998, MNRAS, 299, 1097-1118 Appendix D

    // Parameter set in ANAL_PARAMS.H
    if(global_params.SECOND_ORDER_LPT_CORRECTIONS){
        
        // use six supplementary boxes to store the gradients of phi_1 (eq. D13b)
        // Allocating the boxes
#define PHI_INDEX(i, j) ((int) ((i) - (j)) + 3*((j)) - ((int)(j))/2  )
        // ij -> INDEX
        // 00 -> 0
        // 11 -> 3
        // 22 -> 5
        // 10 -> 1
        // 20 -> 2
        // 21 -> 4
        
        fftwf_complex *phi_1[6];
        
        for(i = 0; i < 3; ++i){
            for(j = 0; j <= i; ++j){
                phi_1[PHI_INDEX(i, j)] = (fftwf_complex *) fftwf_malloc(sizeof(fftwf_complex)*KSPACE_NUM_PIXELS);
            }
        }
        
        for(i = 0; i < 3; ++i){
            for(j = 0; j <= i; ++j){
                
                // read in the box
                memcpy(HIRES_box, HIRES_box_saved, sizeof(fftwf_complex)*KSPACE_NUM_PIXELS);
                
                // generate the phi_1 boxes in Fourier transform
                for (n_x=0; n_x<user_params->DIM; n_x++){
                    if (n_x>MIDDLE)
                        k_x =(n_x-user_params->DIM) * DELTA_K;  // wrap around for FFT convention
                    else
                        k_x = n_x * DELTA_K;
                    
                    for (n_y=0; n_y<user_params->DIM; n_y++){
                        if (n_y>MIDDLE)
                            k_y =(n_y-user_params->DIM) * DELTA_K;
                        else
                            k_y = n_y * DELTA_K;
                        
                        for (n_z=0; n_z<=MIDDLE; n_z++){
                            k_z = n_z * DELTA_K;
                            
                            k_sq = k_x*k_x + k_y*k_y + k_z*k_z;
                            
                            float k[] = {k_x, k_y, k_z};
                            // now set the velocities
                            if ((n_x==0) && (n_y==0) && (n_z==0)){ // DC mode
                                phi_1[PHI_INDEX(i, j)][0] = 0;
                            }
                            else{
                                phi_1[PHI_INDEX(i, j)][C_INDEX(n_x,n_y,n_z)] = -k[i]*k[j]*HIRES_box[C_INDEX(n_x, n_y, n_z)]/k_sq/VOLUME;
                                // note the last factor of 1/VOLUME accounts for the scaling in real-space, following the FFT
                            }
                        }
                    }
                }
                // Now we can generate the real phi_1[i,j]
                plan = fftwf_plan_dft_c2r_3d(user_params->DIM, user_params->DIM, user_params->DIM, (fftwf_complex *)phi_1[PHI_INDEX(i, j)], (float *)phi_1[PHI_INDEX(i, j)], FFTW_ESTIMATE);
                fftwf_execute(plan);
            }
        }
        
        // Then we will have the laplacian of phi_2 (eq. D13b)
        // After that we have to return in Fourier space and generate the Fourier transform of phi_2
        int m, l;
        for (i=0; i<user_params->DIM; i++){
            for (j=0; j<user_params->DIM; j++){
                for (k=0; k<user_params->DIM; k++){
                    *( (float *)HIRES_box + R_FFT_INDEX((unsigned long long)(i), (unsigned long long)(j), (unsigned long long)(k) )) = 0.0;
                    for(m = 0; m < 3; ++m){
                        for(l = m+1; l < 3; ++l){
                            *((float *)HIRES_box + R_FFT_INDEX((unsigned long long)(i),(unsigned long long)(j),(unsigned long long)(k)) ) += ( *((float *)(phi_1[PHI_INDEX(l, l)]) + R_FFT_INDEX((unsigned long long) (i),(unsigned long long) (j),(unsigned long long) (k)))  ) * (  *((float *)(phi_1[PHI_INDEX(m, m)]) + R_FFT_INDEX((unsigned long long)(i),(unsigned long long)(j),(unsigned long long)(k)))  );
                            *((float *)HIRES_box + R_FFT_INDEX((unsigned long long)(i),(unsigned long long)(j),(unsigned long long)(k)) ) -= ( *((float *)(phi_1[PHI_INDEX(l, m)]) + R_FFT_INDEX((unsigned long long)(i),(unsigned long long) (j),(unsigned long long)(k) ) )  ) * (  *((float *)(phi_1[PHI_INDEX(l, m)]) + R_FFT_INDEX((unsigned long long)(i),(unsigned long long)(j),(unsigned long long)(k) ))  );
                            *((float *)HIRES_box + R_FFT_INDEX((unsigned long long)(i),(unsigned long long)(j),(unsigned long long)(k)) ) /= TOT_NUM_PIXELS;
                        }
                    }
                }
            }
        }
        
        plan = fftwf_plan_dft_r2c_3d(user_params->DIM, user_params->DIM, user_params->DIM, (float *)HIRES_box, (fftwf_complex *)HIRES_box, FFTW_ESTIMATE);
        fftwf_execute(plan);
        
        memcpy(HIRES_box_saved, HIRES_box, sizeof(fftwf_complex)*KSPACE_NUM_PIXELS);

        // Now we can store the content of box in a back-up file
        // Then we can generate the gradients of phi_2 (eq. D13b and D9)

        // ***** Write out back-up k-box RHS eq. D13b ***** //

        // For each component, we generate the velocity field (same as the ZA part)
        
        // Now let's set the velocity field/dD/dt (in comoving Mpc)
        
        // read in the box
        // TODO correct free of phi_1
        
        // set velocities/dD/dt
        for (n_x=0; n_x<user_params->DIM; n_x++){
            if (n_x>MIDDLE)
                k_x =(n_x-user_params->DIM) * DELTA_K;  // wrap around for FFT convention
            else
                k_x = n_x * DELTA_K;
                
            for (n_y=0; n_y<user_params->DIM; n_y++){
                if (n_y>MIDDLE)
                    k_y =(n_y-user_params->DIM) * DELTA_K;
                else
                    k_y = n_y * DELTA_K;
                    
                for (n_z=0; n_z<=MIDDLE; n_z++){
                    k_z = n_z * DELTA_K;
                        
                    k_sq = k_x*k_x + k_y*k_y + k_z*k_z;
                        
                    // now set the velocities
                    if ((n_x==0) && (n_y==0) && (n_z==0)){ // DC mode
                        HIRES_box[0] = 0;
                    }
                    else{
                        HIRES_box[C_INDEX(n_x,n_y,n_z)] *= k_z*I/k_sq;
                    }
                    // note the last factor of 1/VOLUME accounts for the scaling in real-space, following the FFT
                }
            }
        }
        
        if (user_params->DIM != user_params->HII_DIM)
            filter_box(HIRES_box, 0, 0, L_FACTOR*user_params->BOX_LEN/(user_params->HII_DIM+0.0));
            
        plan = fftwf_plan_dft_c2r_3d(user_params->DIM, user_params->DIM, user_params->DIM, (fftwf_complex *)HIRES_box, (float *)HIRES_box, FFTW_ESTIMATE);
        fftwf_execute(plan);
        // now sample to lower res
        // now sample the filtered box
        for (i=0; i<user_params->HII_DIM; i++){
            for (j=0; j<user_params->HII_DIM; j++){
                for (k=0; k<user_params->HII_DIM; k++){
                    boxes->lowres_vz_2LPT[HII_R_INDEX(i,j,k)] =
                    *((float *)HIRES_box + R_FFT_INDEX((unsigned long long)(i*f_pixel_factor+0.5),
                                                        (unsigned long long)(j*f_pixel_factor+0.5),
                                                        (unsigned long long)(k*f_pixel_factor+0.5)));
                }
            }
        }
    
        // deallocate the supplementary boxes
        for(i = 0; i < 3; ++i){
            for(j = 0; j <= i; ++j){
                fftwf_free(phi_1[PHI_INDEX(i,j)]);
            }
        }
    }

    // * *********************************************** * //
    // *               END 2LPT PART                     * //
    // * *********************************************** * //
 
    // deallocate
    fftwf_free(HIRES_box);
    fftwf_free(HIRES_box_saved);
}

/*****  Adjust the complex conjugate relations for a real array  *****/

void adj_complex_conj(fftwf_complex *HIRES_box, struct UserParams *user_params, struct CosmoParams *cosmo_params){
    int i, j, k;
    
    // corners
    HIRES_box[C_INDEX(0,0,0)] = 0;
    HIRES_box[C_INDEX(0,0,MIDDLE)] = crealf(HIRES_box[C_INDEX(0,0,MIDDLE)]);
    HIRES_box[C_INDEX(0,MIDDLE,0)] = crealf(HIRES_box[C_INDEX(0,MIDDLE,0)]);
    HIRES_box[C_INDEX(0,MIDDLE,MIDDLE)] = crealf(HIRES_box[C_INDEX(0,MIDDLE,MIDDLE)]);
    HIRES_box[C_INDEX(MIDDLE,0,0)] = crealf(HIRES_box[C_INDEX(MIDDLE,0,0)]);
    HIRES_box[C_INDEX(MIDDLE,0,MIDDLE)] = crealf(HIRES_box[C_INDEX(MIDDLE,0,MIDDLE)]);
    HIRES_box[C_INDEX(MIDDLE,MIDDLE,0)] = crealf(HIRES_box[C_INDEX(MIDDLE,MIDDLE,0)]);
    HIRES_box[C_INDEX(MIDDLE,MIDDLE,MIDDLE)] = crealf(HIRES_box[C_INDEX(MIDDLE,MIDDLE,MIDDLE)]);
    
    // do entire i except corners
    for (i=1; i<MIDDLE; i++){
        // just j corners
        for (j=0; j<=MIDDLE; j+=MIDDLE){
            for (k=0; k<=MIDDLE; k+=MIDDLE){
                HIRES_box[C_INDEX(i,j,k)] = conjf(HIRES_box[C_INDEX((user_params->DIM)-i,j,k)]);
            }
        }
        
        // all of j
        for (j=1; j<MIDDLE; j++){
            for (k=0; k<=MIDDLE; k+=MIDDLE){
                HIRES_box[C_INDEX(i,j,k)] = conjf(HIRES_box[C_INDEX((user_params->DIM)-i,(user_params->DIM)-j,k)]);
                HIRES_box[C_INDEX(i,(user_params->DIM)-j,k)] = conjf(HIRES_box[C_INDEX((user_params->DIM)-i,j,k)]);
            }
        }
    } // end loop over i
    
    // now the i corners
    for (i=0; i<=MIDDLE; i+=MIDDLE){
        for (j=1; j<MIDDLE; j++){
            for (k=0; k<=MIDDLE; k+=MIDDLE){
                HIRES_box[C_INDEX(i,j,k)] = conjf(HIRES_box[C_INDEX(i,(user_params->DIM)-j,k)]);
            }
        }
    } // end loop over remaining j

}
<|MERGE_RESOLUTION|>--- conflicted
+++ resolved
@@ -56,10 +56,6 @@
     
     // Removed all references to threads as 21CMMC is always a single core implementation
 
-<<<<<<< HEAD
-    printf("%d\n", cosmo_params->RANDOM_SEED);
-=======
->>>>>>> f94c2f48
     // seed the random number generators
     r = gsl_rng_alloc(gsl_rng_mt19937);
     gsl_rng_set(r, cosmo_params->RANDOM_SEED);

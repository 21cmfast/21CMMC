"""
A thin python wrapper for the 21cmFAST C-code.
"""
from ._21cmfast import ffi, lib
import numpy as np
from ._utils import StructWithDefaults, OutputStruct as _OS
from astropy.cosmology import Planck15
import numbers

# ======================================================================================================================
# PARAMETER STRUCTURES
# ======================================================================================================================
class CosmoParams(StructWithDefaults):
    """
    Cosmological parameters (with defaults) which translates to a C struct.

    Parameters
    ----------
    RANDOM_SEED : float, optional
        A seed to set the IC generator. If None, chosen from uniform distribution.

    SIGMA_8 : float, optional
        RMS mass variance (power spectrum normalisation).

    hlittle : float, optional
        H_0/100.

    OMm : float, optional
        Omega matter.

    OMb : float, optional
        Omega baryon, the baryon component.

    POWER_INDEX : float, optional
        Spectral index of the power spectrum.
    """
    ffi = ffi

    _defaults_ = dict(
        RANDOM_SEED = None,
        SIGMA_8 = 0.82,
        hlittle = Planck15.h,
        OMm = Planck15.Om0,
        OMb = Planck15.Ob0,
        POWER_INDEX = 0.97
    )

    @property
    def RANDOM_SEED(self):
        while not self._RANDOM_SEED:
            self._RANDOM_SEED = int(np.random.randint(1, 1e12))
        return self._RANDOM_SEED
    
    @property
    def OMl(self):
        return 1 - self.OMm

    def cosmology(self):
        return Planck15.clone(h = self.hlittle, Om0 = self.OMm, Ob0 = self.OMb)


class UserParams(StructWithDefaults):
    """
    Structure containing user parameters (with defaults).

    Parameters
    ----------
    HII_DIM : int, optional
        Number of cells for the low-res box.

    DIM : int,optional
        Number of cells for the high-res box (sampling ICs) along a principal axis. To avoid
        sampling issues, DIM should be at least 3 or 4 times HII_DIM, and an integer multiple.
        By default, it is set to 4*HII_DIM.

    BOX_LEN : float, optional
        Length of the box, in Mpc.
    """
    ffi = ffi

    _defaults_ = dict(
        BOX_LEN = 150.0,
        DIM = None,
        HII_DIM = 50,
    )

    @property
    def DIM(self):
        return self._DIM or 4 * self.HII_DIM

    @property
    def tot_fft_num_pixels(self):
        return self.DIM**3

    @property
    def HII_tot_num_pixels(self):
        return self.HII_DIM**3

class AstroParams(StructWithDefaults):
    """
    Astrophysical parameters.

    Parameters
    ----------
    INHOMO_RECO : bool, optional
    EFF_FACTOR_PL_INDEX : float, optional
    HII_EFF_FACTOR : float, optional
    R_BUBBLE_MAX : float, optional
    ION_Tvir_MIN : float, optional
    L_X : float, optional
    NU_X_THRESH : float, optional
    X_RAY_SPEC_INDEX : float, optional
    X_RAY_Tvir_MIN : float, optional
    F_STAR : float, optional
    t_STAR : float, optional
    N_RSD_STEPS : float, optional
    """

    ffi = ffi

    _defaults_ = dict(
        EFF_FACTOR_PL_INDEX = 0.0,
        HII_EFF_FACTOR = 30.0,
        R_BUBBLE_MAX = None,
        ION_Tvir_MIN = 4.69897,
        L_X = 40.0,
        NU_X_THRESH = 500.0,
        X_RAY_SPEC_INDEX = 1.0,
        X_RAY_Tvir_MIN = None,
        F_STAR = 0.05,
        t_STAR = 0.5,
        N_RSD_STEPS = 20,
    )

    def __init__(self, INHOMO_RECO, **kwargs):
        # TODO: should try to get inhomo_reco out of here... just needed for default of R_BUBBLE_MAX.
        self.INHOMO_RECO = INHOMO_RECO
        super().__init__(**kwargs)

    @property
    def R_BUBBLE_MAX(self):
        if not self._R_BUBBLE_MAX:
            return 50.0 if self.INHOMO_RECO else 15.0
        else:
            return self._R_BUBBLE_MAX

    @property
    def ION_Tvir_MIN(self):
        return 10 ** self._ION_Tvir_MIN

    @property
    def L_X(self):
        return 10 ** self._L_X

    @property
    def X_RAY_Tvir_MIN(self):
        return 10 ** self._X_RAY_Tvir_MIN if self._X_RAY_Tvir_MIN else self.ION_Tvir_MIN

#    @property
#    def NU_X_THRESH(self):
#        return self._NU_X_THRESH * lib.NU_over_EV


class FlagOptions(StructWithDefaults):
    """
    Flag-style options for the ionization routines.

    Parameters
    ----------
    INCLUDE_ZETA_PL : bool, optional
        Should always be zero (have yet to include this option)

    SUBCELL_RSDS : bool, optional
        Add sub-cell RSDs (currently doesn't work if Ts is not used)

    INHOMO_RECO : bool, optional
        Whether to perform inhomogeneous recombinations

    USE_TS_FLUCT : bool, optional
        Whether to perform IGM spin temperature fluctuations (i.e. X-ray heating)
    """

    ffi = ffi

    _defaults_ = dict(
        INCLUDE_ZETA_PL=False,
        SUBCELL_RSD=False,
        INHOMO_RECO=False,
        USE_TS_FLUCT=False,
    )

#    def _logic(self):
        # TODO: this needs to be discussed and fixed.
        # if self.GenerateNewICs and (self.USE_FCOLL_IONISATION_TABLE or self.SHORTEN_FCOLL):
        #     raise ValueError(
        #         """
        #         Cannot use interpolation tables when generating new initial conditions on the fly.
        #         (Interpolation tables are only valid for a single cosmology/initial condition)
        #         """
        #     )
        #
        # if self.USE_TS_FLUCT and self.INCLUDE_ZETA_PL:
        #     raise NotImplementedError(
        #         """
        #         Cannot use a non-constant ionising efficiency (zeta) in conjuction with the IGM spin temperature part of the code.
        #         (This will be changed in future)
        #         """
        #     )

        #if self.USE_FCOLL_IONISATION_TABLE and self.INHOMO_RECO:
        #    raise ValueError(
        #        "Cannot use the f_coll interpolation table for find_hii_bubbles with inhomogeneous recombinations")

        # if self.INHOMO_RECO and not self.USE_TS_FLUCT:
        #     raise ValueError(
        #         """
        #         Inhomogeneous recombinations have been set, but the spin temperature is not being computed.
        #         "Inhomogeneous recombinations can only be used in combination with the spin temperature calculation (different from 21cmFAST).
        #         """
        #     )


# ======================================================================================================================
# OUTPUT STRUCTURES
# ======================================================================================================================
class OutputStruct(_OS):
    def __init__(self, user_params=UserParams(), cosmo_params=CosmoParams(), **kwargs):
        super().__init__(user_params=user_params, cosmo_params=cosmo_params, **kwargs)

    ffi = ffi


class OutputStructZ(OutputStruct):
    def __init__(self, redshift, user_params=UserParams(), cosmo_params=CosmoParams(), **kwargs):
        super().__init__(user_params=user_params, cosmo_params=cosmo_params, redshift=float(redshift), **kwargs)
        self._name += "_z%.4f" % self.redshift


class InitialConditions(OutputStruct):
    """
    A class containing all initial conditions boxes.
    """
    def _init_arrays(self):
        self.lowres_density = np.zeros(self.user_params.HII_tot_num_pixels, dtype=np.float32)
        self.lowres_vx = np.zeros(self.user_params.HII_tot_num_pixels, dtype=np.float32)
        self.lowres_vy = np.zeros(self.user_params.HII_tot_num_pixels, dtype=np.float32)
        self.lowres_vz = np.zeros(self.user_params.HII_tot_num_pixels, dtype=np.float32)
        self.lowres_vx_2LPT = np.zeros(self.user_params.HII_tot_num_pixels, dtype=np.float32)
        self.lowres_vy_2LPT = np.zeros(self.user_params.HII_tot_num_pixels, dtype=np.float32)
        self.lowres_vz_2LPT = np.zeros(self.user_params.HII_tot_num_pixels, dtype=np.float32)
        self.hires_density = np.zeros(self.user_params.tot_fft_num_pixels, dtype= np.float32)


class PerturbedField(OutputStructZ):
    """
    A class containing all perturbed field boxes
    """
    def _init_arrays(self):
        self.density = np.zeros(self.user_params.HII_tot_num_pixels, dtype=np.float32)
        self.velocity = np.zeros(self.user_params.HII_tot_num_pixels, dtype=np.float32)


class IonizedBox(OutputStructZ):
    "A class containing all ionized boxes"
    def __init__(self, astro_params=None, flag_options=FlagOptions(), first_box=False, **kwargs):
        if astro_params is None:
            astro_params = AstroParams(flag_options.INHOMO_RECO)
        super().__init__(astro_params=astro_params, flag_options=flag_options, first_box=first_box, **kwargs)

    def _init_arrays(self):
        # ionized_box is always initialised to be neutral, for excursion set algorithm. Hence np.ones instead of np.zeros
        self.xH_box = np.ones(self.user_params.HII_tot_num_pixels, dtype=np.float32) 
        self.Gamma12_box = np.zeros(self.user_params.HII_tot_num_pixels, dtype=np.float32)


class TsBox(IonizedBox):
    "A class containing all spin temperature boxes"
    def _init_arrays(self):
        self.Ts_box = np.zeros(self.user_params.HII_tot_num_pixels, dtype=np.float32)
        self.x_e_box = np.zeros(self.user_params.HII_tot_num_pixels, dtype=np.float32)


class BrightnessTemp(IonizedBox):
    "A class containin the brightness temperature box."
    def _init_arrays(self):
        self.brightness_temp = np.zeros(self.user_params.HII_tot_num_pixels, dtype=np.float32)


# ======================================================================================================================
# WRAPPING FUNCTIONS
# ======================================================================================================================
def initial_conditions(user_params=UserParams(), cosmo_params=CosmoParams(), regenerate=False, write=True, direc=None,
                       fname=None, match_seed=False):
    """
    Compute initial conditions.

    Parameters
    ----------
    user_params : `~UserParams` instance, optional
        Defines the overall options and parameters of the run.

    cosmo_params : `~CosmoParams` instance, optional
        Defines the cosmological parameters used to compute initial conditions.

    regenerate : bool, optional
        Whether to force regeneration of the initial conditions, even if a corresponding box is found.

    write : bool, optional
        Whether to write results to file.

    direc : str, optional
        The directory in which to search for the boxes and write them. By default, this is the centrally-managed
        directory, given by the ``config.yml`` in ``.21CMMC`.

    fname : str, optional
        The filename to search for/write to.

    match_seed : bool, optional
        Whether to force the random seed to also match in order to be considered a match.

    Returns
    -------
    `~InitialConditions`
        The class which contains the various boxes defining the initial conditions.
    """
    # First initialize memory for the boxes that will be returned.
    boxes = InitialConditions(user_params,cosmo_params)
        
    # First check whether the boxes already exist.
    if not regenerate:
        try:
            boxes.read(direc, fname, match_seed)
            print("Existing init_boxes found and read in.")
            return boxes
        except IOError:
            pass

    # Run the C code
    lib.ComputeInitialConditions(user_params(), cosmo_params(), boxes())
    boxes.filled = True
    boxes._expose()

    # Optionally do stuff with the result (like writing it)
    if write:
        boxes.write(direc, fname)

    return boxes


def perturb_field(redshift, init_boxes=None, user_params=None, cosmo_params=None,
                  regenerate=False, write=True, direc=None,
                  fname=None, match_seed=False):
    """
    Compute a perturbed field at a given redshift.

    Parameters
    ----------
    redshift : float
        The redshift at which to compute the perturbed field.

    init_boxes : :class:`~InitialConditions` instance, optional
        If given, these initial conditions boxes will be used, otherwise initial conditions will be generated. If given,
        the user and cosmo params will be set from this object.

    user_params : `~UserParams` instance, optional
        Defines the overall options and parameters of the run.

    cosmo_params : `~CosmoParams` instance, optional
        Defines the cosmological parameters used to compute initial conditions.


    regenerate : bool, optional
        Whether to force regeneration of the initial conditions, even if a corresponding box is found.

    write : bool, optional
        Whether to write results to file.

    direc : str, optional
        The directory in which to search for the boxes and write them. By default, this is the centrally-managed
        directory, given by the ``config.yml`` in ``.21CMMC`.

    fname : str, optional
        The filename to search for/write to.

    match_seed : bool, optional
        Whether to force the random seed to also match in order to be considered a match.

    Returns
    -------
    :class:`~PerturbField`
        An object containing the density and velocity fields at the specified redshift.

    Examples
    --------
    The simplest method is just to give a redshift::

    >>> field = perturb_field(7.0)
    >>> print(field.density)

    Doing so will internally call the :func:`~initial_conditions` function. If initial conditions have already been
    calculated, this can be avoided by passing them:

    >>> init_boxes = initial_conditions()
    >>> field7 = perturb_field(7.0, init_boxes)
    >>> field8 = perturb_field(8.0, init_boxes)

    The user and cosmo parameter structures are by default inferred from the ``init_boxes``, so that the following is
    consistent::

    >>> init_boxes = initial_conditions(user_params= UserParams(HII_DIM=1000))
    >>> field7 = perturb_field(7.0, init_boxes)

    If ``init_boxes`` is not passed, then these parameters can be directly passed::

    >>> field7 = perturb_field(7.0, user_params=UserParams(HII_DIM=1000))

    """
    # Try setting the user/cosmo params via the init_boxes
    if init_boxes is not None:
        user_params = init_boxes.user_params
        cosmo_params = init_boxes.cosmo_params

    # Set to defaults if init_boxes wasn't provided and neither were they.
    user_params = user_params or UserParams()
    cosmo_params = cosmo_params or CosmoParams()

    # Make sure we've got computed init boxes.
    if init_boxes is None or not init_boxes.filled:
        init_boxes = initial_conditions(
            user_params, cosmo_params, regenerate=regenerate, write=write,
            direc=direc, fname=None
        )

    # Initialize perturbed boxes.
    fields = PerturbedField(redshift, user_params, cosmo_params)

    # Check whether the boxes already exist
    if not regenerate:
        try:
            fields.read(direc, fname, match_seed=match_seed)
            print("Existing perturb_field boxes found and read in.")
            return fields
        except IOError:
            pass

    # Run the C Code
    lib.ComputePerturbField(redshift, user_params(), cosmo_params(), init_boxes(), fields())
    fields.filled = True
    fields._expose()

    # Optionally do stuff with the result (like writing it)
    if write:
        fields.write(direc, fname)

#    print(fields.density[0],fields.density[100],fields.density[1000],fields.density[10000])
#    print(fields.velocity[0],fields.velocity[100],fields.velocity[1000],fields.velocity[10000])

    return fields


def ionize_box(astro_params=None, flag_options=FlagOptions(),
               redshift=None, perturbed_field=None,
               previous_ionize_box=None,
               do_spin_temp=True, spin_temp=None,
               init_boxes=None, cosmo_params=None, user_params=None,
               regenerate=False, write=True, direc=None,
               fname=None, match_seed=False):
    """
    Compute an ionized box at a given redshift.

    Parameters
    ----------
    astro_params: :class:`~AstroParams` instance, optional
        The astrophysical parameters defining the course of reionization.

    flag_options: :class:`~FlagOptions` instance, optional
        Some options passed to the reionization routine.

    redshift : float, optional
        The redshift at which to compute the ionized box. If `perturbed_field` is given, its inherent redshift
        will take precedence over this argument. If not, this argument is mandatory.

    perturbed_field : :class:`~PerturbField` instance, optional
        If given, this field will be used, otherwise it will be generated. To be generated, either `init_boxes` and
        `redshift` must be given, or `user_params`, `cosmo_params` and `redshift`.

    init_boxes : :class:`~InitialConditions` instance, optional
        If given, and `perturbed_field` *not* given, these initial conditions boxes will be used to generate the
        perturbed field, otherwise initial conditions will be generated on the fly. If given,
        the user and cosmo params will be set from this object.

    previous_ionize_box: :class:`IonizedBox`, optional
        An ionized box at higher redshift. This is only used if `INHOMO_RECO` and/or `do_spin_temp` are true. If either
        of these are true, and this is not given, then it will be assumed that this is the "first box", i.e. that it
        can be populated accurately without knowing source statistics.

    do_spin_temp: bool, optional
        Whether to use the spin temperature.

    spin_temp: :class:`TsBox` or None, optional
        A spin-temperature box, only required if `do_spin_temp` is True.
        If None, will try to read in a spin temp box at the current redshift, and failing that will try to
        automatically create one, using the previous ionized box redshift as the previous spin temperature redshift.

    user_params : `~UserParams` instance, optional
        Defines the overall options and parameters of the run.

    cosmo_params : `~CosmoParams` instance, optional
        Defines the cosmological parameters used to compute initial conditions.

    regenerate : bool, optional
        Whether to force regeneration of the initial conditions, even if a corresponding box is found.

    write : bool, optional
        Whether to write results to file.

    direc : str, optional
        The directory in which to search for the boxes and write them. By default, this is the centrally-managed
        directory, given by the ``config.yml`` in ``.21CMMC`.

    fname : str, optional
        The filename to search for/write to.

    match_seed : bool, optional
        Whether to force the random seed to also match in order to be considered a match.

    Returns
    -------
    :class:`~IonizedBox`
        An object containing the ionized box data.
    """
    if perturbed_field is None and redshift is None:
        raise ValueError("Either perturbed_field or redshift must be provided.")
    elif perturbed_field is not None:
        redshift = perturbed_field.redshift
    
    # Set the default astro params, using the INHOMO_RECO flag.
    if astro_params is None:
        astro_params = AstroParams(flag_options.INHOMO_RECO)


    if spin_temp is not None and spin_temp.redshift != redshift:
        raise ValueError("The redshift of the spin_temp field needs to be the current redshift")

    # Dynamically produce the perturbed field.
    if perturbed_field is None or not perturbed_field.filled:
        perturbed_field = perturb_field(
            redshift,init_boxes=init_boxes, user_params=user_params, cosmo_params=cosmo_params,
            regenerate=regenerate, write=write, direc=direc,
            fname=None, match_seed=match_seed
        )
<<<<<<< HEAD
    
    # Dynamically produce the Ts boxes.
#    if spin_temp is None or not Ts_boxes.filled:
#        Ts_boxes = spin_temperature(
#            redshift, perturbed_field=perturbed_field, user_params=user_params, cosmo_params=cosmo_params,
#            astro_params=astro_params,flag_options=flag_options,
#            regenerate=regenerate, write=write, direc=direc,
#            fname=None, match_seed=match_seed
#        )

    do_spin_temp = True
    if spin_temp is None:
        do_spin_temp=False
        spin_temp = TsBox(cosmo_params=perturbed_field.cosmo_params, redshift=0, user_params=perturbed_field.user_params,
                          astro_params=astro_params, flag_options=flag_options)
=======

    if isinstance(previous_ionize_box, IonizedBox):
        prev_ion_z = previous_ionize_box.redshift
    else:
        prev_ion_z = previous_ionize_box

    # Set empty spin temp box if necessary.
    if not do_spin_temp:
        spin_temp = TsBox(redshift=0)
    elif spin_temp is None:
        # The following will raise an error (rightly) if the previous spin temperature does not exist.
        spin_temp = spin_temperature(
            redshift=redshift, perturbed_field=perturbed_field, previous_spin_temp=prev_ion_z,
            astro_params=astro_params, cosmo_params=cosmo_params, flag_options=flag_options, user_params=user_params
        )
>>>>>>> aa979f59

    box = IonizedBox(user_params=perturbed_field.user_params, cosmo_params=perturbed_field.cosmo_params,
                     redshift=redshift, astro_params=astro_params, flag_options=flag_options)

    # Check whether the boxes already exist
    if not regenerate:
        try:
            box.read(direc, fname, match_seed=match_seed)
            print("Existing ionized boxes found and read in.")
            return box
        except IOError:
            pass

    # Ensure that previous redshift is greater than this one.
    if previous_ionize_box is not None:
        if hasattr(previous_ionize_box, "redshift"):
            if previous_ionize_box.redshift < redshift:
                raise ValueError("The previous ionization box must have higher redshift than this one.")
        elif isinstance(previous_ionize_box, numbers.Number):
            if previous_ionize_box < redshift:
                raise ValueError("The previous ionization box must have higher redshift than this one.")

    if previous_ionize_box is None:
        previous_ionize_box = IonizedBox(
            user_params=perturbed_field.user_params, cosmo_params=perturbed_field.cosmo_params,
            redshift=redshift, astro_params=astro_params, flag_options=flag_options
        )
        if flag_options.INHOMO_RECO or do_spin_temp:
            previous_ionize_box.first_box = True
    elif isinstance(previous_ionize_box, numbers.Number):
        previous_ionize_box = IonizedBox(redshift=previous_ionize_box, user_params=perturbed_field.user_params,
                                         cosmo_params=perturbed_field.cosmo_params, astro_params=astro_params,
                                         flag_options=flag_options)
        try:
            previous_ionize_box.read(direc, fname, match_seed=match_seed)
        except IOError:
            raise IOError("The previous ionize box redshift does not yet exist.")

    # Run the C Code
    lib.ComputeIonizedBox(redshift, previous_ionize_box.redshift, perturbed_field.user_params(),
                          perturbed_field.cosmo_params(), astro_params(), flag_options(), perturbed_field(),
                          previous_ionize_box(), do_spin_temp, spin_temp(), box())

    box.filled = True
    box._expose()

    # Optionally do stuff with the result (like writing it)
    if write:
        box.write(direc, fname)

    return box


def spin_temperature(astro_params=None, flag_options=FlagOptions(), redshift=None, perturbed_field=None,
                     previous_spin_temp=None,
                     init_boxes=None, cosmo_params=None, user_params=None, regenerate=False, write=True, direc=None,
                     fname=None, match_seed=False):
    """
    Compute spin temperature boxes at a given redshift.

    Parameters
    ----------
    astro_params: :class:`~AstroParams` instance, optional
        The astrophysical parameters defining the course of reionization.

    flag_options: :class:`~FlagOptions` instance, optional
        Some options passed to the reionization routine.

    redshift : float, optional
        The redshift at which to compute the ionized box. If not given, the redshift from `perturbed_field` will be used.
        Either `redshift`, `perturbed_field` or both must be given.

    perturbed_field : :class:`~PerturbField` instance, optional
        If given, this field will be used, otherwise it will be generated. To be generated, either `init_boxes` and
        `redshift` must be given, or `user_params`, `cosmo_params` and `redshift`. By default, this will be generated
        at the same redshift as the spin temperature box. However, it does not need to be defined at the same redshift.
        If at a different redshift, it will be linearly evolved to the redshift of the spin temperature box.

    previous_spin_temp : :class:`TsBox` or float, optional
        The previous spin temperature box, or its redshift. This redshift must be greater than `redshift`. If not given,
        will assume that this is the initial, high redshift box. If a redshift, then this will try to read in the
        previous spin temp box at this redshift, and if it doesn't exist, will raise an exception.

    init_boxes : :class:`~InitialConditions` instance, optional
        If given, and `perturbed_field` *not* given, these initial conditions boxes will be used to generate the
        perturbed field, otherwise initial conditions will be generated on the fly. If given,
        the user and cosmo params will be set from this object.

    user_params : `~UserParams` instance, optional
        Defines the overall options and parameters of the run.

    cosmo_params : `~CosmoParams` instance, optional
        Defines the cosmological parameters used to compute initial conditions.

    regenerate : bool, optional
        Whether to force regeneration of the initial conditions, even if a corresponding box is found.

    write : bool, optional
        Whether to write results to file.

    direc : str, optional
        The directory in which to search for the boxes and write them. By default, this is the centrally-managed
        directory, given by the ``config.yml`` in ``.21CMMC`.

    fname : str, optional
        The filename to search for/write to.

    match_seed : bool, optional
        Whether to force the random seed to also match in order to be considered a match.

    Returns
    -------
    :class:`~TsBox`
        An object containing the spin temperature box data.
    """
    if perturbed_field is None and redshift is None:
        raise ValueError("Either perturbed_field or redshift must be provided.")
    elif redshift is None:
        redshift = perturbed_field.redshift

    # Set the default astro params, using the INHOMO_RECO flag.
    if astro_params is None:
        astro_params = AstroParams(flag_options.INHOMO_RECO)

    # Dynamically produce the perturbed field.
    if perturbed_field is None or not perturbed_field.filled:
        perturbed_field = perturb_field(
            redshift = redshift if perturbed_field is None else perturbed_field.redshift,
            init_boxes=init_boxes, user_params=user_params, cosmo_params=cosmo_params,
            regenerate=regenerate, write=write, direc=direc,
            fname=None, match_seed=match_seed
        )

    box = TsBox(user_params=perturbed_field.user_params, cosmo_params=perturbed_field.cosmo_params,
                redshift=redshift, astro_params=astro_params, flag_options=flag_options)

    # Check whether the boxes already exist
    if not regenerate:
        try:
            box.read(direc, fname, match_seed=match_seed)
            print("Existing spin_temp boxes found and read in.")
            return box
        except IOError:
            pass

    # Ensure the previous spin temperature has a higher redshift than this one.
    if previous_spin_temp is not None:
        if hasattr(previous_spin_temp, "redshift"):
            if previous_spin_temp.redshift < redshift:
                raise ValueError("Previous spin temperature box must have a higher redshift than that being evaluated.")
        elif isinstance(previous_spin_temp, numbers.Number):
            if previous_spin_temp < redshift:
                raise ValueError("Previous spin temperature box must have a higher redshift than that being evaluated.")

    # If previous spin temperature is None, just make an empty box.
    if previous_spin_temp is None:
        previous_spin_temp = TsBox(first_box=True, redshift=0)
    # Otherwise, if it's just a redshift, try to read in a box at that redshift, otherwise exception.
    elif isinstance(previous_spin_temp, numbers.Number):
        previous_spin_temp = TsBox(redshift=previous_spin_temp, user_params=perturbed_field.user_params,
                                   cosmo_params=perturbed_field.cosmo_params, astro_params=astro_params,
                                   flag_options=flag_options)
        try:
            previous_spin_temp.read(direc, fname, match_seed=match_seed)
        except IOError:
            raise IOError("The previous spin temperature redshift does not yet exist.")

    # Run the C Code
    lib.ComputeTsBox(redshift, previous_spin_temp.redshift, perturbed_field.user_params(), perturbed_field.cosmo_params(), astro_params(), perturbed_field.redshift, perturbed_field(), previous_spin_temp(), box())
    box.filled = True

    # Optionally do stuff with the result (like writing it)
    if write:
        box.write(direc, fname)

    return box


def brightness_temperature(ionized_box, perturb_field, spin_temp=None):
    if spin_temp.redshift != ionized_box.redshift != perturb_field.redshift:
        raise ValueError("all box redshifts must be the same.")

    if spin_temp.user_params != ionized_box.user_params != perturb_field.user_params:
        raise ValueError("all box user_params must be the same")

    if spin_temp.cosmo_params != ionized_box.cosmo_params != perturb_field.cosmo_params:
        raise ValueError("all box cosmo_params must be the same")

    if spin_temp.astro_params != ionized_box.astro_params:
        raise ValueError("all box astro_params must be the same")

    if spin_temp is None:
        saturated_limit = True
        spin_temp = ffi.new("struct TsBox*")
    else:
        saturated_limit = False
        spin_temp = spin_temp()

    box = BrightnessTemp(user_params=spin_temp.user_params, cosmo_params=spin_temp.cosmo_params,
                         astro_params=spin_temp.astro_params, flag_options=ionized_box.flag_options,
                         redshift=spin_temp.redshift)

    lib.ComputeBrightnessTemp(spin_temp.redshift, saturated_limit, spin_temp, 
        spin_temp.user_params, spin_temp.cosmo_params, spin_temp.astro_params, ionized_box.flag_options,
        ionized_box(), perturb_field(), box())
    box.filled= True
    box._expose()

    return box


# The global parameter struct which can be modified.
global_params = lib.global_params


# def run_21cmfast(redshifts, box_dim=None, flag_options=None, astro_params=None, cosmo_params=None,
#                  write=True, regenerate=False, run_perturb=True, run_ionize=True, init_boxes=None,
#                  free_ps=True, progress_bar=True):
#
#     # Create structures of parameters
#     box_dim = box_dim or {}
#     flag_options = flag_options or {}
#     astro_params = astro_params or {}
#     cosmo_params = cosmo_params or {}
#
#     box_dim = BoxDim(**box_dim)
#     flag_options = FlagOptions(**flag_options)
#     astro_params = AstroParams(**astro_params)
#     cosmo_params = CosmoParams(**cosmo_params)
#
#     # Compute initial conditions, but only if they aren't passed in directly by the user.
#     if init_boxes is None:
#         init_boxes = initial_conditions(box_dim, cosmo_params, regenerate, write)
#
#     output = [init_boxes]
#
#     # Run perturb if desired
#     if run_perturb:
#         for z in redshifts:
#             perturb_fields = perturb_field(z, init_boxes, regenerate=regenerate)
#
#     # Run ionize if desired
#     if run_ionize:
#         ionized_boxes = ionize(redshifts, flag_options, astro_params)
#         output += [ionized_boxes]
#
#     return output
<|MERGE_RESOLUTION|>--- conflicted
+++ resolved
@@ -549,23 +549,6 @@
             regenerate=regenerate, write=write, direc=direc,
             fname=None, match_seed=match_seed
         )
-<<<<<<< HEAD
-    
-    # Dynamically produce the Ts boxes.
-#    if spin_temp is None or not Ts_boxes.filled:
-#        Ts_boxes = spin_temperature(
-#            redshift, perturbed_field=perturbed_field, user_params=user_params, cosmo_params=cosmo_params,
-#            astro_params=astro_params,flag_options=flag_options,
-#            regenerate=regenerate, write=write, direc=direc,
-#            fname=None, match_seed=match_seed
-#        )
-
-    do_spin_temp = True
-    if spin_temp is None:
-        do_spin_temp=False
-        spin_temp = TsBox(cosmo_params=perturbed_field.cosmo_params, redshift=0, user_params=perturbed_field.user_params,
-                          astro_params=astro_params, flag_options=flag_options)
-=======
 
     if isinstance(previous_ionize_box, IonizedBox):
         prev_ion_z = previous_ionize_box.redshift
@@ -581,7 +564,6 @@
             redshift=redshift, perturbed_field=perturbed_field, previous_spin_temp=prev_ion_z,
             astro_params=astro_params, cosmo_params=cosmo_params, flag_options=flag_options, user_params=user_params
         )
->>>>>>> aa979f59
 
     box = IonizedBox(user_params=perturbed_field.user_params, cosmo_params=perturbed_field.cosmo_params,
                      redshift=redshift, astro_params=astro_params, flag_options=flag_options)

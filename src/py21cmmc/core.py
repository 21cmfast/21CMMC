"""Module providing Core Modules for cosmoHammer.

This is the basis of the plugin system for :mod:`py21cmmc`.

TODO: Add description of the API of cores (and how to define new ones).
"""
import copy
import inspect
import logging
import numpy as np
import py21cmfast as p21
import warnings
from os import path
from scipy.interpolate import interp1d

from . import _utils as ut

logger = logging.getLogger("21cmFAST")


class NotSetupError(AttributeError):
    """Exception for when a Core has not yet been setup."""

    def __init__(self):
        default_message = (
            "setup() must have been called on the chain to use this method/attribute!"
        )
        super().__init__(default_message)


class NotAChain(AttributeError):
    """Exception when method is called outside a :class:`LikelihoodComputationChain`."""

    def __init__(self):
        default_message = (
            "this Core or Likelihood must be part of a LikelihoodComputationChain "
            "to enable this method/attribute!"
        )
        super().__init__(default_message)


class AlreadySetupError(Exception):
    """Exception to be raised if trying to setup a core twice."""

    pass


class ModuleBase:
    """Base module for both Cores and Likelihoods."""

    # extra attributes (in addition to those passed to init) that define equality
    _extra_defining_attributes = ()

    # attributes to ignore (from those passed to init) for determining equality
    _ignore_attributes = ()

    # Cores that need to be loaded if this core is loaded. Sub-tuples in the list indicate
    # "or" relationship.
    required_cores = ()

    def __init__(self):
        self._is_setup = False

    def _check_required_cores(self):
        for rc in self.required_cores:
            # Ensure the required_core is a tuple -- we check that at least *one*
            # of the cores in the tuple is in the _cores.
            if not hasattr(rc, "__len__"):
                rc = (rc,)

            if not any(any(isinstance(m, r) for r in rc) for m in self._cores):
                raise ValueError(
                    "%s needs the %s to be loaded."
                    % (self.__class__.__name__, rc.__class__.__name__)
                )

    @property
    def chain(self):
        """Reference to the :class:`~LikelihoodComputationChain` containing this core."""
        try:
            return self._LikelihoodComputationChain
        except AttributeError:
            raise NotAChain

    @property
    def parameter_names(self):
        """Names of the parameters of the full chain."""
        return getattr(self.chain.params, "keys", [])

    def __eq__(self, other):
        """Compare this to another object for equality."""
        if self.__class__.__name__ != other.__class__.__name__:
            return False

        args = []
        for cls in self.__class__.mro():
            args += inspect.getfullargspec(cls.__init__).args

        args = tuple(set(args))

        for arg in args + self._extra_defining_attributes:

            if arg == "self" or arg in self._ignore_attributes:
                continue

            try:
                if hasattr(self, "_" + arg):
                    if getattr(self, "_" + arg) != getattr(other, "_" + arg):
                        return False
                elif hasattr(self, arg):
                    if getattr(self, arg) != getattr(other, arg):
                        return False
                else:
                    logger.warning(f"parameter {arg} not found in instance")

            except ValueError:
                logger.warning(
                    f"parameter {arg} has type which does not allow for comparison"
                )

        return True

    @property
    def _cores(self):
        """List of all loaded cores."""
        return self.chain.getCoreModules()

    @property
    def _rq_cores(self):
        """List of all loaded cores that are in the requirements, in order of the requirements."""
        req = ut.flatten(self.required_cores)
        return tuple(core for core in self._cores for r in req if isinstance(core, r))

    @property
    def core_primary(self):
        """The first core that appears in the requirements."""
        return self._rq_cores[0] if self._rq_cores else self._cores[0]

    def setup(self):
        """Perform any post-init setup of the object."""
        self._check_required_cores()


class CoreBase(ModuleBase):
    """Base module for all cores."""

    def __init__(self, store=None):
        super().__init__()
        self.store = store or {}

    def _check_required_cores(self):
        for core in self._cores:
            for rc in self.required_cores:
                if core.__class__.__name__ == rc.__class__.__name__:
                    break
                if core.__class__.__name__ == self.__class__.__name__:
                    raise ValueError(
                        "{this} requires {that} to be loaded.".format(
                            this=self.__class__.__name__, that=rc.__class__.__name__
                        )
                    )

    def prepare_storage(self, ctx, storage):
        """Add variables to dict which cosmoHammer will automatically store with the chain."""
        for name, storage_function in self.store.items():
            try:
                storage[name] = storage_function(ctx)
            except Exception:
                logger.error(
                    "Exception while trying to evaluate storage function %s" % name
                )
                raise

    def build_model_data(self, ctx):
        """
        Construct model data and place it in the context.

        The data generated by this method should ideally be *deterministic*, so that
        input parameters (which are inherently contained in the `ctx` object) map
        uniquely to output data. The addition of stochasticity in order to produce mock
        data is done in the :meth:`~convert_model_to_mock` method. All data necessary to
        fully evaluate probabilities of mock data from the model data should be
        determined in this method (including model uncertainties, if applicable).

        Parameters
        ----------
        ctx : dict-like
            The context, from which parameters are accessed.

        Returns
        -------
        dct : dict
            A dictionary of data which was simulated.
        """
        pass

    def convert_model_to_mock(self, ctx):
        """
        Generate random mock data.

        Given a context object containing data from :meth:`~build_model_data`, generate
        random mock data, which should represent an exact forward-model of the process
        under investigation.

        Parameters
        ----------
        ctx : dict-like
            The context, from which parameters and other simulated model data can be accessed.
        """
        pass

    def simulate_mock(self, ctx):
        """Generate all mock data and add it to the context."""
        self.build_model_data(ctx)
        self.convert_model_to_mock(ctx)

    def __call__(self, ctx):
        """Call the class.

        By default, it will just build model data, with no stochasticity.
        """
        self.build_model_data(ctx)


class CoreCoevalModule(CoreBase):
    """A Core Module which evaluates coeval cubes at given redshift.

    On each iteration, this module will add to the context:

    * ``init``: an :class:`~py21cmmc._21cmfast.wrapper.InitialConditions` instance
    * ``perturb``: a :class:`~py21cmmc._21cmfast.wrapper.PerturbedField` instance
    * ``xHI``: an :class:`~py21cmmc._21cmfast.wrapper.IonizedBox` instance
    * ``brightness_temp``: a :class:`~py21cmmc._21cmfast.wrapper.BrightnessTemp` instance

    Parameters
    ----------
    redshift : float or array_like
         The redshift(s) at which to evaluate the coeval cubes.
    user_params : dict or :class:`~py21cmfast.UserParams`
        Parameters affecting the overall dimensions of the cubes.
    flag_options : dict or :class:`~py21cmfast.FlagOptions`
        Options affecting choices for how the reionization is calculated.
    astro_params : dict or :class:`~py21cmfast.AstroParams`
        Astrophysical parameters of reionization.

        .. note:: None of the parameters provided here affect the *MCMC* as such; they
              merely provide a background model on which the MCMC will be performed.
              Thus for example, passing ``HII_EFF_FACTOR=30`` in ``astro_params`` here
              will be over-written per-iteration if ``HII_EFF_FACTOR`` is also passed as
              a ``parameter`` to an MCMC routine using this core module.

    cosmo_params : dict or :class:`~py21cmfast.CosmoParams`
        Cosmological parameters of the simulations. Like ``astro_params``, these
        are the *fiducial* parameters, but may be updated during an MCMC.
    regenerate : bool, optional
        Whether to force regeneration of simulations, even if matching cached data is found.
    do_spin_temp: bool, optional
        Whether to use spin temperature in the calculation, or assume the saturated limit.
    z_step_factor: float, optional
        How large the logarithmic steps between redshift are (if required).
    z_heat_max: float, optional
        Controls the global `Z_HEAT_MAX` parameter, which specifies the maximum redshift
        up to which heating sources are required to specify the ionization field. Beyond
        this, the ionization field is specified directly from the perturbed density field.
    ctx_variables : list of str, optional
            A list of strings. The strings must correspond to any (pickleable) member of
            :class:`py21cmfast.Coeval`. These will be stored in the context on every iteration. Omitting as many as
            possible is useful in that it reduces the memory that needs to be transmitted to each process. Furthermore,
            in-built pickling has a restriction that arrays cannot be larger than 4GiB, which can be
            easily over-run. Some typical options are:
            * "brightness_temp"
            * "xH_box"
            * "density"
            * "velocity"
            * "Gamma12_box"
    initial_conditions_seed : int, optional
        If not `change_seeds_every_iter`, then this will define the random seed on which
        the initial conditions for _all_ iterations is based. By default, a seed will be
        chosen at random, _unless_ initial conditions exist in cache that match the
        parameters of this instance (and ``regenerate`` is False). In this case, the
        seed of the existing box will be adopted.

    Other Parameters
    ----------------
    store :  dict, optional
        The (derived) quantities/blobs to store in the MCMC chain, default empty. See
        Notes below for details.
    cache_dir : str, optional
        The directory in which to search for the boxes and write them. By default, this
        is the directory given by ``direc`` in the configuration file,
        ``~/.21CMMC/config.yml``. Note that for *reading* data, while the specified
        ``direc`` is searched first, the default directory will *also* be searched if no
        appropriate data is found in ``direc``.
    cache_ionize : bool, optional
        Whether to cache ionization data sets (done before parameter retention step).
        Default False.


    Notes
    -----
    The ``store`` keyword is a dictionary, where each key specifies the name of the
    resulting data entry in the samples object, and the value is a callable which
    receives the ``context``, and returns a value from it.

    .. note:: the ``store`` callable is saved to the core instance, which must be
              pickleable in order to use multiprocessing. Thus it is generally unwise
              to use a ``lambda`` function as the callable.

    This means that the context can be inspected and arbitrarily summarised before
    storage. In particular, this allows for taking slices of arrays and saving them. One
    thing to note is that the context is dictionary-like, but is not a dictionary. The
    elements of the context are only available by using the ``get`` method, rather than
    directly subscripting the object like a normal dictionary.

    .. warning:: Only scalars and arrays are supported for storage in the chain itself.
    """

    _ignore_attributes = ["keep_data_in_memory"]

    def __init__(
        self,
        redshift,
        user_params=None,
        flag_options=None,
        astro_params=None,
        cosmo_params=None,
        regenerate=True,
        change_seed_every_iter=False,
        ctx_variables=("brightness_temp", "xH_box"),
        initial_conditions_seed=None,
        global_params=None,
        **io_options,
    ):
        super().__init__(io_options.get("store", None))

        self.redshift = redshift
        if not hasattr(self.redshift, "__len__"):
            self.redshift = [self.redshift]

        self.user_params = p21.UserParams(user_params)
        self.flag_options = p21.FlagOptions(flag_options)
        self.astro_params = p21.AstroParams(astro_params)
        self.cosmo_params = p21.CosmoParams(cosmo_params)
        self.change_seed_every_iter = change_seed_every_iter
        self.initial_conditions_seed = initial_conditions_seed

        self.regenerate = regenerate
        self.ctx_variables = ctx_variables

        self.global_params = global_params or {}

        self.io_options = {
            "store": {},  # (derived) quantities to store in the MCMC chain.
            "cache_dir": None,  # where full data sets will be written/read from.
            "cache_mcmc": False,  # whether to cache ionization data sets
            # (done before parameter retention step)
        }

        self.io_options.update(io_options)

        if self.initial_conditions_seed and self.change_seed_every_iter:
            logger.warning(
                "Attempting to set initial conditions seed while desiring to change seeds every "
                "iteration. Unsetting initial conditions seed."
            )
            self.initial_conditions_seed = None

    def setup(self):
        """
        Perform setup of the core.

        Notes
        -----
        This method is called automatically by its parent
        :class:`~LikelihoodComputationChain`, and should not be invoked directly.
        """
        super().setup()

        # If the chain has different parameter truths, we want to use those for our defaults.
        self.astro_params, self.cosmo_params = self._update_params(
            self.chain.createChainContext().getParams()
        )

        # Here we save to disk the full default realization.
        # The init and perturb boxes here can usually be re-used, and the box serves
        # as a nice thing to compare to after MCMC.
        # If modifying cosmo, we don't want to do this, because we'll create them
        # on the fly on every iteration.
        if (
            all(p not in self.cosmo_params.self.keys() for p in self.parameter_names)
            and not self.change_seed_every_iter
        ):
            logger.info("Initializing default boxes for the entire chain.")
            coeval = p21.run_coeval(
                redshift=self.redshift,
                user_params=self.user_params,
                cosmo_params=self.cosmo_params,
                astro_params=self.astro_params,
                flag_options=self.flag_options,
                write=True,
                regenerate=self.regenerate,
                direc=self.io_options["cache_dir"],
                random_seed=self.initial_conditions_seed,
                **self.global_params,
            )

            # update the seed
            self.initial_conditions_seed = coeval[0].random_seed

            logger.info("Initialization done.")

    def build_model_data(self, ctx):
        """Compute all data defined by this core and add it to the context."""
        # Update parameters
        logger.debug(f"Updating parameters: {ctx.getParams()}")
        astro_params, cosmo_params = self._update_params(ctx.getParams())
        logger.debug(f"AstroParams: {astro_params}")
        logger.debug(f"CosmoParams: {cosmo_params}")

        # Call C-code
        coeval = p21.run_coeval(
            redshift=self.redshift,
            astro_params=astro_params,
            cosmo_params=cosmo_params,
            flag_options=self.flag_options,
            user_params=self.user_params,
            regenerate=False,
            random_seed=self.initial_conditions_seed,
            write=self.io_options["cache_mcmc"],
            direc=self.io_options["cache_dir"],
            **self.global_params,
        )

        logger.debug(f"Adding {self.ctx_variables} to context data")
        for key in self.ctx_variables:
            try:
                ctx.add(key, [getattr(c, key) for c in coeval])
            except AttributeError:
                raise ValueError(f"ctx_variable {key} not an attribute of Coeval")

    def _update_params(self, params):
        """
        Update all the parameter structures which get passed to the driver, for one iteration.

        Parameters
        ----------
        params :
            Parameter object from cosmoHammer
        """
        ap_dict = copy.copy(self.astro_params.self)
        cp_dict = copy.copy(self.cosmo_params.self)

        ap_dict.update(
            **{
                k: getattr(params, k)
                for k, v in params.items()
                if k in self.astro_params.defining_dict
            }
        )
        cp_dict.update(
            **{
                k: getattr(params, k)
                for k, v in params.items()
                if k in self.cosmo_params.defining_dict
            }
        )

        return p21.AstroParams(**ap_dict), p21.CosmoParams(**cp_dict)


class CoreLightConeModule(CoreCoevalModule):
    """
    Core module for evaluating lightcone simulations.

    See :class:`~CoreCoevalModule` for info on all parameters, which are identical to
    this class, with the exception of `redshift`, which in this case must be a scalar.

    This module will add the following quantities to the context:

    * ``lightcone``: a :class:`~py21cmfast.LightCone` instance.
    """

    def __init__(self, *, coarsen_factor=16,max_redshift=None, **kwargs):
        if "ctx_variables" in kwargs:
            warnings.warn(
                "ctx_variables does not apply to the lightcone module (at least not yet). It will "
                "be ignored."
            )

        super().__init__(**kwargs)
        self.max_redshift = max_redshift,
        self.coarsen_factor=coarsen_factor

    def setup(self):
        """Setup the chain."""
        # If the chain has different parameter truths, we want to use those for our defaults.
        self.astro_params, self.cosmo_params = self._update_params(
            self.chain.createChainContext().getParams()
        )

        # Here we save to disk the full default realization.
        # The init and perturb boxes here can usually be re-used, and the box serves
        # as a nice thing to compare to after MCMC.
        # If modifying cosmo, we don't want to do this, because we'll create them
        # on the fly on every iteration.
        if (
            all(p not in self.cosmo_params.self.keys() for p in self.parameter_names)
            and not self.change_seed_every_iter
        ):
            logger.info("Initializing default boxes for the entire chain.")
            lightcone = p21.run_lightcone(
                redshift=self.redshift[0],
                max_redshift=self.max_redshift,
                user_params=self.user_params,
                cosmo_params=self.cosmo_params,
                astro_params=self.astro_params,
                flag_options=self.flag_options,
                write=True,
                coarsen_factor=self.coarsen_factor,
                regenerate=self.regenerate,
                direc=self.io_options["cache_dir"],
                random_seed=self.initial_conditions_seed,
                **self.global_params,
            )[0]

            # update the seed
            self.initial_conditions_seed = lightcone.random_seed

            logger.info("Initialization done.")

    def build_model_data(self, ctx):
        """Compute all data defined by this core and add it to the context."""
        # Update parameters
        astro_params, cosmo_params = self._update_params(ctx.getParams())

        # TODO: make it a option that users can decide
        lightcone_quantities = (
            "brightness_temp",
            "xH_box",
            "temp_kinetic_all_gas",
            "Gamma12_box",
            "density",
        )

<<<<<<< HEAD
        # Call C-code
        lightcone, output_DH = p21.run_lightcone(
=======
        lightcone = p21.run_lightcone(
>>>>>>> 2ab9b85e
            redshift=self.redshift[0],
            max_redshift=self.max_redshift,
            astro_params=astro_params,
            flag_options=self.flag_options,
            cosmo_params=cosmo_params,
            user_params=self.user_params,
            regenerate=False,
            coarsen_factor=self.coarsen_factor,
            random_seed=self.initial_conditions_seed,
            write=self.io_options["cache_mcmc"],
            direc=self.io_options["cache_dir"],
            lightcone_quantities=lightcone_quantities,
            global_quantities=lightcone_quantities,
            **self.global_params,
        )

        ctx.add("lightcone", lightcone)
        ctx.add("output_DH", output_DH)


class CoreLuminosityFunction(CoreCoevalModule):
    r"""A Core Module that produces model luminosity functions at a range of redshifts.

    Parameters
    ----------
    sigma : float, callable, list of callables, or array_like
        The standard deviation on the luminosity function measurement. If a float,
        it is considered to be the standard deviation for all redshifts and luminosity
        bins. If a 1D array, it is assumed to be a function of luminosity, and must
        have the same length as the output luminosity from
        :func:`py21cmfast.wrapper.compute_luminosity_function`. If a callable,
        assumed to take a single argument -- a UV magitude array -- and return the
        standard deviation (the same for all redshifts). If a list of callables, must
        be the same length as redshift, with each callable having the same signature
        as already described. If a 2D array, must have shape ``(n_redshifts, n_luminosity_bins)``.

    Other Parameters
    ----------------
    \*\*kwargs :
        All other parameters are the same as :class:`CoreCoevalModule`.
    """

    def __init__(self, sigma=None, name="", n_muv_bins=100, **kwargs):
        self._sigma = sigma
        self.name = str(name)
        self.n_muv_bins = n_muv_bins
        super().__init__(**kwargs)

    def setup(self):
        """Run post-init setup."""
        CoreBase.setup(self)

        # If the chain has different parameter truths, we want to use those for our defaults.
        self.astro_params, self.cosmo_params = self._update_params(
            self.chain.createChainContext().getParams()
        )

    def run(self, astro_params, cosmo_params, ctx):
        """Return the luminosity function for given parameters."""
        if self.flag_options.USE_MINI_HALOS:
            lc = ctx.get("lightcone")
            z_all = np.array(lc.node_redshifts)[::-1]
            mturnovers = 10 ** interp1d(z_all, np.array(lc.log10_mturnovers)[::-1])(
                self.redshift
            )
            mturnovers_mini = 10 ** interp1d(
                z_all, np.array(lc.log10_mturnovers_mini)[::-1]
            )(self.redshift)
            return p21.compute_luminosity_function(
                mturnovers=mturnovers,
                mturnovers_mini=mturnovers_mini,
                redshifts=self.redshift,
                astro_params=astro_params,
                flag_options=self.flag_options,
                cosmo_params=cosmo_params,
                user_params=self.user_params,
                nbins=self.n_muv_bins,
            )
        else:
            return p21.compute_luminosity_function(
                redshifts=self.redshift,
                astro_params=astro_params,
                flag_options=self.flag_options,
                cosmo_params=cosmo_params,
                user_params=self.user_params,
                nbins=self.n_muv_bins,
            )

    def build_model_data(self, ctx):
        """Compute all data defined by this core and add it to the context."""
        # Update parameters
        astro_params, cosmo_params = self._update_params(ctx.getParams())

        # Call C-code
        Muv, mhalo, lfunc = self.run(astro_params, cosmo_params, ctx)

        Muv = [m[~np.isnan(lf)] for lf, m in zip(lfunc, Muv)]
        mhalo = [m[~np.isnan(lf)] for lf, m in zip(lfunc, mhalo)]
        lfunc = [m[~np.isnan(lf)] for lf, m in zip(lfunc, lfunc)]

        ctx.add(
            "luminosity_function" + self.name,
            {"Muv": Muv, "mhalo": mhalo, "lfunc": lfunc},
        )

    @property
    def sigma(self):
        """Either a list of callables, or list/array of arrays. Length n_redshifts."""
        if self._sigma is None:
            return None

        if not hasattr(self._sigma, "__len__") or len(self._sigma) != len(
            self.redshift
        ):
            return [self._sigma] * len(self.redshift)
        else:
            return self._sigma

    def convert_model_to_mock(self, ctx):
        """Update context entries for luminosity function to have randomness."""
        if self.sigma is None:
            raise ValueError("Cannot create a mock with sigma=None!")

        lfunc = ctx.get("luminosity_function" + self.name)["lfunc"]
        muv = ctx.get("luminosity_function" + self.name)["Muv"]

        for i, s in enumerate(self.sigma):  # each redshift
            try:
                lfunc[i] += np.random.normal(loc=0, scale=s(muv), size=len(lfunc[i]))
            except TypeError:

                lfunc[i] += np.random.normal(loc=0, scale=s, size=len(lfunc[i]))


class CoreForest(CoreLightConeModule):
    r"""A Core Module that produces model effective optical depth at a range of redshifts.

    name : str
        The name used to match the likelihood

    observation : str
        The observation that is used to construct the tau_eff statisctic.
        Currently, only bosman_optimistic and bosman_pessimistic are provided.

    n_realization : int
        The number of realizations to evaluate the error covariance matrix, default is 150.

    mean_flux : float
        The mean flux (usually from observation) used to rescale the modelling results.
        If not provided, the modelled mean flux will be rescaled according to input parameters
        log10_f_rescale and f_rescale_slope.

    Other Parameters
    ----------------
    \*\*kwargs :
        All other parameters are the same as :class:`CoreCoevalModule`.
    """

    def __init__(
        self,
        name="",
        observation="bosman_optimistic",
        n_realization=150,
        mean_flux=None,
        **kwargs,
    ):
        self.name = str(name)
        self.observation = str(observation)
        self.n_realization = n_realization
        self.mean_flux = mean_flux
        super().__init__(**kwargs)

        if (
            self.observation == "bosman_optimistic"
            or self.observation == "bosman_pessimistic"
        ):
            data = np.load(
                path.join(path.dirname(__file__), "data/Forests/Bosman18/data.npz"),
                allow_pickle=True,
            )
            targets = (data["zs"] > self.redshift[0] - 0.1) * (
                data["zs"] <= self.redshift[0] + 0.1
            )
            self.nlos = sum(targets)
            self.bin_size = 50 / self.cosmo_params.hlittle
        else:
            raise NotImplementedError("Use bosman_optimistic or bosman_pessimistic!")

        if self.nlos * self.n_realization > self.user_params.HII_DIM**2:
            raise ValueError(
                "You asked for %d realizations, larger than what the box has (Total los / needed los = %d / %d)! Increase HII_DIM!"
                % (self.n_realization, self.user_params.HII_DIM**2, self.nlos)
            )

    def setup(self):
        """Run post-init setup."""
        CoreBase.setup(self)

    def tau_GP(self, gamma_bg, delta, temp, redshifts):
        r"""Calculating the lyman-alpha optical depth in each pixel using the fluctuating GP approximation.

        Parameters
        ----------
        gamma_bg : float or array_like
            The background photonionization rate in units of 1e-12 s**-1

        delta : float or array_like
            The underlying overdensity

        temp : float or array_like
            The kinectic temperature of the gas in 1e4 K

        redshifts : float or array_like
            Correspoding redshifts along the los
        """
        gamma_local = np.zeros_like(gamma_bg)
        residual_xHI = np.zeros_like(gamma_bg, dtype=np.float64)

        flag_neutral = gamma_bg == 0
        flag_zerodelta = delta == 0

        if gamma_bg.shape != redshifts.shape:
            redshifts = np.tile(redshifts, (*gamma_bg.shape[:-1], 1))

        delta_ss = (
            2.67e4 * temp**0.17 * (1.0 + redshifts) ** -3 * gamma_bg ** (2.0 / 3.0)
        )
        gamma_local[~flag_neutral] = gamma_bg[~flag_neutral] * (
            0.98
            * (
                (1.0 + (delta[~flag_neutral] / delta_ss[~flag_neutral]) ** 1.64)
                ** -2.28
            )
            + 0.02 * (1.0 + (delta[~flag_neutral] / delta_ss[~flag_neutral])) ** -0.84
        )

        Y_He = 0.245
        # TODO: use global_params
        residual_xHI[~flag_zerodelta] = 1 + gamma_local[~flag_zerodelta] * 1.0155e7 / (
            1.0 + 1.0 / (4.0 / Y_He - 3)
        ) * temp[~flag_zerodelta] ** 0.75 / (
            delta[~flag_zerodelta] * (1.0 + redshifts[~flag_zerodelta]) ** 3
        )
        residual_xHI[~flag_zerodelta] = residual_xHI[~flag_zerodelta] - np.sqrt(
            residual_xHI[~flag_zerodelta] ** 2 - 1.0
        )

        return (
            7875.053145028655
            / (
                self.cosmo_params.hlittle
                * np.sqrt(
                    self.cosmo_params.OMm * (1.0 + redshifts) ** 3
                    + self.cosmo_params.OMl
                )
            )
            * delta
            * (1.0 + redshifts) ** 3
            * residual_xHI
        )

    def find_n_rescale(self, tau, mean_fluxave_target):
        """Find the rescaling factor so that the mean transmission equal to observations."""
        # Newton-Raphson method
        x = 1
        Ntry = 0
        while np.abs(np.mean(np.exp(-tau * x)) / mean_fluxave_target - 1) > 1e-2:
            f_x = np.mean(np.exp(-tau * x)) - mean_fluxave_target
            f_prime_x = np.min([-1e-10, np.mean(-tau * np.exp(-tau * x))])
            x -= f_x / f_prime_x
            if x < 0:
                x = 0
            Ntry += 1
            if Ntry > 1e3:
                break
                raise RuntimeError("I've tried too many times...", x, f_x, f_prime_x)
        return x

    def build_model_data(self, ctx):
        """Compute all data defined by this core and add it to the context."""
        astro_params, cosmo_params = self._update_params(ctx.getParams())

        lc = ctx.get("lightcone")
        if not lc:
            raise NotImplementedError("A lightcone core is required!")
        lightcone_redshifts = lc.lightcone_redshifts
        lightcone_distances = lc.lightcone_distances
        total_los = lc.user_params.HII_DIM**2

        index_right = np.where(
            lightcone_distances
            > (
                lightcone_distances[
                    np.where(lightcone_redshifts > self.redshift[0])[0][0]
                ]
                + self.bin_size / 2
            )
        )[0][0]
        index_left = np.where(
            lightcone_distances
            > (
                lightcone_distances[
                    np.where(lightcone_redshifts > self.redshift[0])[0][0]
                ]
                - self.bin_size / 2
            )
        )[0][0]
        if index_left == 0:
            # TODO here should give a warning!
            index_right = np.where(
                lightcone_distances > (lightcone_distances[0] + self.bin_size)
            )[0][0]

        # select a few number of the los according to the observation
        tau_eff = np.zeros([self.n_realization, self.nlos])

        if not self.mean_flux:
            if not hasattr(ctx.getParams(), "log10_f_rescale"):
                logger.warning(
                    "missing input hyper parameter, log10_f_rescale, assigning 0!"
                )
                f_rescale = 1
            else:
                f_rescale = 10 ** ctx.getParams().log10_f_rescale

            if not hasattr(ctx.getParams(), "f_rescale_slope"):
                logger.warning(
                    "missing input hyper parameter, f_rescale_slope, assigning 0!"
                )
            else:
                f_rescale += (self.redshift[0] - 5.7) * ctx.getParams().f_rescale_slope

        for jj in range(self.n_realization):
            gamma_bg = lc.Gamma12_box[:, :, index_left:index_right].reshape(
                [total_los, index_right - index_left]
            )[jj :: int(total_los / self.nlos)][: self.nlos]
            delta = (
                lc.density[:, :, index_left:index_right].reshape(
                    [total_los, index_right - index_left]
                )[jj :: int(total_los / self.nlos)][: self.nlos]
                + 1.0
            )
            temp = (
                lc.temp_kinetic_all_gas[:, :, index_left:index_right].reshape(
                    [total_los, index_right - index_left]
                )[jj :: int(total_los / self.nlos)][: self.nlos]
                / 1e4
            )
            tau_lyman_alpha = self.tau_GP(
                gamma_bg, delta, temp, lightcone_redshifts[index_left:index_right]
            )
            if self.mean_flux:
                f_rescale = self.find_n_rescale(tau_lyman_alpha, self.mean_flux)

            tau_eff[jj] = -np.log(np.mean(np.exp(-tau_lyman_alpha * f_rescale), axis=1))
        ctx.add("tau_eff_%s" % self.name, tau_eff)


class CoreCMB(CoreBase):
    r"""A Core Module that computes Cl^TT,TE,EE and phiphi (the lensing potentials).

    Notes
    -----
    This core calls the CLASS CMB code and takes as an input the reionization history from 21cmFAST and a few cosmological parameters.

    Parameters
    ----------
    z_extrap_min : float
        Minimal z for reionization in CLASS. It should basically always be set to 0.

    z_extrap_max : float
        Maximal z for reionization in CLASS. It depends on the reionization model.

    z_HeI : float
        Redshift of the first helium reionization. CLASS models helium reionzation with a tanh centered around zHeI.

    z_HeII : float
        Redshift of the second helium reionization. CLASS models helium reionzation with a tanh centered around zHeII.

    use_21cmfast : float
        Whether or not using EoR history from 21cmfast.
    """

    def __init__(
        self,
        verbose=0,
        z_extrap_min=0,
        z_extrap_max=20,
        z_HeI=4,
        z_HeII=3,
        use_21cmfast=True,
        user_params=None,
        flag_options=None,
        astro_params=None,
        cosmo_params=None,
        regenerate=True,
        change_seed_every_iter=False,
        ctx_variables=("brightness_temp", "xH_box"),
        initial_conditions_seed=None,
        global_params=None,
        **io_options,
    ):

        super().__init__(io_options.get("store", None))

        if not use_21cmfast:
            self.user_params = p21.UserParams(user_params)
            self.flag_options = p21.FlagOptions(flag_options)
            self.astro_params = p21.AstroParams(astro_params)
            self.cosmo_params = p21.CosmoParams(cosmo_params)
            self.change_seed_every_iter = change_seed_every_iter
            self.initial_conditions_seed = initial_conditions_seed

            self.regenerate = regenerate
            self.ctx_variables = ctx_variables

            self.global_params = global_params or {}

            self.io_options = {
                "store": {},  # (derived) quantities to store in the MCMC chain.
                "cache_dir": None,  # where full data sets will be written/read from.
                "cache_mcmc": False,  # whether to cache ionization data sets
                # (done before parameter retention step)
            }

            self.io_options.update(io_options)

        try:
            from classy import Class

            if verbose > 0:
                print("import CLASS")
            global cosmo
            cosmo = Class()
            self.verbose = verbose
            self.z_extrap_min = z_extrap_min
            self.z_extrap_max = z_extrap_max
            self.z_HeI = z_HeI
            self.z_HeII = z_HeII
            self.use_21cmfast = use_21cmfast
        except ImportError:
            raise ImportError(
                "You must have compiled the classy.pyx file. Please go to "
                + "/path/to/class/python and run the command\n "
                + "python setup.py build"
            )

    def setup(self):
        """Perform any post-init setup of the object."""
        super().setup()

    def _update_params(self, params):
        """
        Update all the parameter structures which get passed to the driver, for one iteration.

        Parameters
        ----------
        params :
            Parameter object from cosmoHammer
        """
        ap_dict = copy.copy(self.astro_params.self)
        cp_dict = copy.copy(self.cosmo_params.self)

        ap_dict.update(
            **{
                k: getattr(params, k)
                for k, v in params.items()
                if k in self.astro_params.defining_dict
            }
        )
        cp_dict.update(
            **{
                k: getattr(params, k)
                for k, v in params.items()
                if k in self.cosmo_params.defining_dict
            }
        )

        return p21.AstroParams(**ap_dict), p21.CosmoParams(**cp_dict)

    def build_model_data(self, ctx):
        """Compute the CMB power spectra from a ionization history."""
        # option for class z_class_min = self.z_extrap_min
        z_HeI = self.z_HeI  # 4
        z_HeII = self.z_HeII  # 3
        z_class_max = self.z_extrap_max
        z_xe_0 = (
            z_class_max + 1
        )  # xe is set to 0 at z=z_xe_0. placeholder: will be overwritten by recombination table in class.

        # Extract relevant info from the context.
        if self.use_21cmfast:
            lightcone = ctx.get("lightcone")
            h = lightcone.cosmo_params.hlittle
            omega_b = lightcone.cosmo_params.OMb * h * h
            omega_cdm = lightcone.cosmo_params.OMm * h * h - omega_b
            sigma8 = lightcone.cosmo_params.SIGMA_8
            n_s = lightcone.cosmo_params.POWER_INDEX

            xHI = lightcone.global_xH
            redshifts = lightcone.node_redshifts

            if len(redshifts) < 3:
                raise ValueError(
                    "You cannot use the Planck prior likelihood with less than 3 redshifts"
                )

            # Order the redshifts in increasing order
            redshifts, xHI = np.sort(np.array([redshifts, xHI]))

            # Translate xHI into xe for CLASS.
            # The option -1, -2 ensure helium first and second reionization respectively at z_HeI and z_HeII.
            xe = 1 - xHI
            redshift_class = np.concatenate(
                ([0, z_HeII, z_HeI], redshifts[xe > 0], [z_xe_0])
            )
            xe = np.concatenate(([-2, -2, -1], xe[xe > 0], [0]))
            common_settings = {
                "output": "tCl, pCl, lCl",
                "lensing": "yes",
                "l_max_scalars": 3000,
                # LambdaCDM parameters
                "h": h,
                "omega_b": omega_b,
                "omega_cdm": omega_cdm,
                "sigma8": sigma8,
                "n_s": n_s,
                # Take fixed value for primordial Helium (instead of automatic BBN adjustment)
                "reio_parametrization": "reio_inter",
                "reio_inter_num": len(xe),
                "reio_inter_z": ",".join(
                    ["%.5f" % x for x in redshift_class]
                ),  # str(redshift_class),
                "reio_inter_xe": ",".join(["%.5e" % x for x in xe]),
                "input_verbose": self.verbose,
                "background_verbose": self.verbose,
                "thermodynamics_verbose": self.verbose,
                "perturbations_verbose": self.verbose,
                "transfer_verbose": self.verbose,
                "primordial_verbose": self.verbose,
                "spectra_verbose": self.verbose,
                "nonlinear_verbose": self.verbose,
                "lensing_verbose": self.verbose,
            }
        else:
            # Update parameters
            astro_params, cosmo_params = self._update_params(ctx.getParams())
            h = self.cosmo_params.hlittle
            omega_b = self.cosmo_params.OMb * h * h
            omega_cdm = self.cosmo_params.OMm * h * h - omega_b
            sigma8 = self.cosmo_params.SIGMA_8
            n_s = self.cosmo_params.POWER_INDEX

            common_settings = {
                "output": "tCl, pCl, lCl",
                "lensing": "yes",
                "l_max_scalars": 3000,
                # LambdaCDM parameters
                "h": h,
                "omega_b": omega_b,
                "omega_cdm": omega_cdm,
                "sigma8": sigma8,
                "n_s": n_s,
                "reionization_z_start_max": 70,
                "z_reio": astro_params.F_STAR10,
                "reionization_width": astro_params.ALPHA_STAR,
                "helium_fullreio_redshift": z_HeII,
                "input_verbose": self.verbose,
                "background_verbose": self.verbose,
                "thermodynamics_verbose": self.verbose,
                "perturbations_verbose": self.verbose,
                "transfer_verbose": self.verbose,
                "primordial_verbose": self.verbose,
                "spectra_verbose": self.verbose,
                "nonlinear_verbose": self.verbose,
                "lensing_verbose": self.verbose,
            }

        ##############
        #
        # call CLASS
        #
        ###############

        cosmo.set(common_settings)
        cosmo.compute()
        if not self.use_21cmfast:
            thermo = cosmo.get_thermodynamics()
            # TODO: for some reason, truncating the output range is important for late use in the LH, e.g.LikelihoodNeutralFraction
            flag = (thermo["z"] > 4) & (thermo["z"] < 50)
            ctx.add("zs", thermo["z"][flag])
            ctx.add("xHI", 1.0 - thermo["x_e"][flag] / 1.0818709330934035)
        cl = self.get_cl(cosmo)
        cosmo.struct_cleanup()
        cosmo.empty()
        ctx.add("cl_cmb", cl)

    def get_cl(self, cosmo, l_max=-1):
        r"""Return the :math:`C_{\\ell}` from the cosmological code in :math:`\\mu {\\rm K}^2`."""
        # get C_l^XX from the cosmological code
        cl = cosmo.lensed_cl(int(l_max))
        # convert dimensionless C_l's to C_l in muK**2
        T = cosmo.T_cmb()  # checked
        for key in cl.keys():
            # All quantities need to be multiplied by this factor, except the
            # phi-phi term, that is already dimensionless
            # phi cross-terms should only be multiplied with this factor once
            if key not in ["pp", "ell", "tp", "ep"]:
                cl[key] *= (T * 1.0e6) ** 2
            elif key in ["tp", "ep"]:
                cl[key] *= T * 1.0e6
        return cl<|MERGE_RESOLUTION|>--- conflicted
+++ resolved
@@ -542,12 +542,8 @@
             "density",
         )
 
-<<<<<<< HEAD
         # Call C-code
         lightcone, output_DH = p21.run_lightcone(
-=======
-        lightcone = p21.run_lightcone(
->>>>>>> 2ab9b85e
             redshift=self.redshift[0],
             max_redshift=self.max_redshift,
             astro_params=astro_params,
